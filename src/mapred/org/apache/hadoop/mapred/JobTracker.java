--- conflicted
+++ resolved
@@ -820,20 +820,13 @@
     // Assumes JobTracker is locked on the entry
     private FaultInfo getFaultInfo(String hostName, 
         boolean createIfNeccessary) {
-<<<<<<< HEAD
-      FaultInfo fi = potentiallyFaultyTrackers.get(hostName);
-      if (fi == null && createIfNeccessary) {
-        fi = new FaultInfo(clock.getTime());
-        potentiallyFaultyTrackers.put(hostName, fi);
-=======
       FaultInfo fi = null;
       synchronized (potentiallyFaultyTrackers) {
         fi = potentiallyFaultyTrackers.get(hostName);
         if (fi == null && createIfNeccessary) {
-          fi = new FaultInfo();
+          fi = new FaultInfo(clock.getTime());
           potentiallyFaultyTrackers.put(hostName, fi);
         }
->>>>>>> f32aae3d
       }
       return fi;
     }
