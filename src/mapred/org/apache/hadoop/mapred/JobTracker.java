/**
 * Licensed to the Apache Software Foundation (ASF) under one
 * or more contributor license agreements.  See the NOTICE file
 * distributed with this work for additional information
 * regarding copyright ownership.  The ASF licenses this file
 * to you under the Apache License, Version 2.0 (the
 * "License"); you may not use this file except in compliance
 * with the License.  You may obtain a copy of the License at
 *
 *     http://www.apache.org/licenses/LICENSE-2.0
 *
 * Unless required by applicable law or agreed to in writing, software
 * distributed under the License is distributed on an "AS IS" BASIS,
 * WITHOUT WARRANTIES OR CONDITIONS OF ANY KIND, either express or implied.
 * See the License for the specific language governing permissions and
 * limitations under the License.
 */
package org.apache.hadoop.mapred;


import java.io.BufferedReader;
import java.io.BufferedWriter;
import java.io.File;
import java.io.FileInputStream;
import java.io.FileOutputStream;
import java.io.IOException;
import java.io.InputStreamReader;
import java.io.OutputStreamWriter;
import java.net.BindException;
import java.net.InetSocketAddress;
import java.net.UnknownHostException;
import java.text.ParseException;
import java.text.SimpleDateFormat;
import java.util.ArrayList;
import java.util.Arrays;
import java.util.Collection;
import java.util.Collections;
import java.util.Comparator;
import java.util.Date;
import java.util.HashMap;
import java.util.HashSet;
import java.util.Iterator;
import java.util.LinkedHashMap;
import java.util.LinkedList;
import java.util.List;
import java.util.Map;
import java.util.Properties;
import java.util.Set;
import java.util.TreeMap;
import java.util.TreeSet;
import java.util.Vector;
import java.util.concurrent.ConcurrentHashMap;
import java.util.concurrent.CopyOnWriteArrayList;

import javax.security.auth.login.LoginException;

import org.apache.commons.logging.Log;
import org.apache.commons.logging.LogFactory;
import org.apache.hadoop.conf.Configuration;
import org.apache.hadoop.fs.FSDataInputStream;
import org.apache.hadoop.fs.FSDataOutputStream;
import org.apache.hadoop.fs.FileStatus;
import org.apache.hadoop.fs.FileSystem;
import org.apache.hadoop.fs.LocalDirAllocator;
import org.apache.hadoop.fs.Path;
import org.apache.hadoop.fs.permission.FsPermission;
import org.apache.hadoop.http.HttpServer;
import org.apache.hadoop.ipc.RPC;
import org.apache.hadoop.ipc.RemoteException;
import org.apache.hadoop.ipc.Server;
import org.apache.hadoop.ipc.RPC.VersionMismatch;
import org.apache.hadoop.mapred.JobHistory.Keys;
import org.apache.hadoop.mapred.JobHistory.Listener;
import org.apache.hadoop.mapred.JobHistory.Values;
import org.apache.hadoop.mapred.JobInProgress.KillInterruptedException;
import org.apache.hadoop.mapred.JobStatusChangeEvent.EventType;
import org.apache.hadoop.mapred.TaskTrackerStatus.TaskTrackerHealthStatus;
import org.apache.hadoop.net.DNSToSwitchMapping;
import org.apache.hadoop.net.NetUtils;
import org.apache.hadoop.net.NetworkTopology;
import org.apache.hadoop.net.Node;
import org.apache.hadoop.net.NodeBase;
import org.apache.hadoop.net.ScriptBasedMapping;
import org.apache.hadoop.security.AccessControlException;
import org.apache.hadoop.security.PermissionChecker;
import org.apache.hadoop.security.SecurityUtil;
import org.apache.hadoop.security.UnixUserGroupInformation;
import org.apache.hadoop.security.UserGroupInformation;
import org.apache.hadoop.security.authorize.AuthorizationException;
import org.apache.hadoop.security.authorize.ConfiguredPolicy;
import org.apache.hadoop.security.authorize.PolicyProvider;
import org.apache.hadoop.security.authorize.RefreshAuthorizationPolicyProtocol;
import org.apache.hadoop.security.authorize.ServiceAuthorizationManager;
import org.apache.hadoop.util.HostsFileReader;
import org.apache.hadoop.util.ReflectionUtils;
import org.apache.hadoop.util.StringUtils;
import org.apache.hadoop.util.VersionInfo;

import org.apache.hadoop.mapreduce.TaskType;
import org.apache.hadoop.mapreduce.server.jobtracker.TaskTracker;

/*******************************************************
 * JobTracker is the central location for submitting and 
 * tracking MR jobs in a network environment.
 *
 *******************************************************/
public class JobTracker implements MRConstants, InterTrackerProtocol,
    JobSubmissionProtocol, TaskTrackerManager,
    RefreshAuthorizationPolicyProtocol, AdminOperationsProtocol {

  static{
    Configuration.addDefaultResource("mapred-default.xml");
    Configuration.addDefaultResource("mapred-site.xml");
  }

  static long TASKTRACKER_EXPIRY_INTERVAL = 10 * 60 * 1000;
  static long RETIRE_JOB_INTERVAL;
  static long RETIRE_JOB_CHECK_INTERVAL;

  
  // The interval after which one fault of a tracker will be discarded,
  // if there are no faults during this. 
  private static long UPDATE_FAULTY_TRACKER_INTERVAL = 24 * 60 * 60 * 1000;
  // The maximum percentage of trackers in cluster added 
  // to the 'blacklist' across all the jobs.
  private static double MAX_BLACKLIST_PERCENT = 0.50;
  // A tracker is blacklisted across jobs only if number of 
  // blacklists are X% above the average number of blacklists.
  // X is the blacklist threshold here.
  private double AVERAGE_BLACKLIST_THRESHOLD = 0.50;
  // The maximum number of blacklists for a tracker after which the 
  // tracker could be blacklisted across all jobs
  private int MAX_BLACKLISTS_PER_TRACKER = 4;
  public static enum State { INITIALIZING, RUNNING }
  State state = State.INITIALIZING;
  private static final int FS_ACCESS_RETRY_PERIOD = 10000;

  private DNSToSwitchMapping dnsToSwitchMapping;
  private NetworkTopology clusterMap = new NetworkTopology();
  private int numTaskCacheLevels; // the max level to which we cache tasks
  private Set<Node> nodesAtMaxLevel = new HashSet<Node>();
  private final TaskScheduler taskScheduler;
  private final List<JobInProgressListener> jobInProgressListeners =
    new CopyOnWriteArrayList<JobInProgressListener>();

  private static final LocalDirAllocator lDirAlloc = 
                              new LocalDirAllocator("mapred.local.dir");
  // system directories are world-wide readable and owner readable
  final static FsPermission SYSTEM_DIR_PERMISSION =
    FsPermission.createImmutable((short) 0733); // rwx-wx-wx

  // system files should have 700 permission
  final static FsPermission SYSTEM_FILE_PERMISSION =
    FsPermission.createImmutable((short) 0700); // rwx------

  /**
   * A client tried to submit a job before the Job Tracker was ready.
   */
  public static class IllegalStateException extends IOException {
    public IllegalStateException(String msg) {
      super(msg);
    }
  }

  /**
   * The maximum no. of 'completed' (successful/failed/killed)
   * jobs kept in memory per-user. 
   */
  final int MAX_COMPLETE_USER_JOBS_IN_MEMORY;

   /**
    * The minimum time (in ms) that a job's information has to remain
    * in the JobTracker's memory before it is retired.
    */
  static final int MIN_TIME_BEFORE_RETIRE = 0;


  private int nextJobId = 1;

  public static final Log LOG = LogFactory.getLog(JobTracker.class);
    
  /**
   * Start the JobTracker with given configuration.
   * 
   * The conf will be modified to reflect the actual ports on which 
   * the JobTracker is up and running if the user passes the port as
   * <code>zero</code>.
   *   
   * @param conf configuration for the JobTracker.
   * @throws IOException
   */
  public static JobTracker startTracker(JobConf conf
                                        ) throws IOException,
                                                 InterruptedException {
    return startTracker(conf, generateNewIdentifier());
  }
  
  public static JobTracker startTracker(JobConf conf, String identifier) 
  throws IOException, InterruptedException {
    JobTracker result = null;
    while (true) {
      try {
        result = new JobTracker(conf, identifier);
        result.taskScheduler.setTaskTrackerManager(result);
        break;
      } catch (VersionMismatch e) {
        throw e;
      } catch (BindException e) {
        throw e;
      } catch (UnknownHostException e) {
        throw e;
      } catch (IOException e) {
        LOG.warn("Error starting tracker: " + 
                 StringUtils.stringifyException(e));
      }
      Thread.sleep(1000);
    }
    if (result != null) {
      JobEndNotifier.startNotifier();
    }
    return result;
  }

  public void stopTracker() throws IOException {
    JobEndNotifier.stopNotifier();
    close();
  }
    
  public long getProtocolVersion(String protocol, 
                                 long clientVersion) throws IOException {
    if (protocol.equals(InterTrackerProtocol.class.getName())) {
      return InterTrackerProtocol.versionID;
    } else if (protocol.equals(JobSubmissionProtocol.class.getName())){
      return JobSubmissionProtocol.versionID;
    } else if (protocol.equals(RefreshAuthorizationPolicyProtocol.class.getName())){
      return RefreshAuthorizationPolicyProtocol.versionID;
    } else if (protocol.equals(AdminOperationsProtocol.class.getName())){
      return AdminOperationsProtocol.versionID;
    } else {
      throw new IOException("Unknown protocol to job tracker: " + protocol);
    }
  }
  
  /**
   * A thread to timeout tasks that have been assigned to task trackers,
   * but that haven't reported back yet.
   * Note that I included a stop() method, even though there is no place
   * where JobTrackers are cleaned up.
   */
  private class ExpireLaunchingTasks implements Runnable {
    /**
     * This is a map of the tasks that have been assigned to task trackers,
     * but that have not yet been seen in a status report.
     * map: task-id -> time-assigned 
     */
    private Map<TaskAttemptID, Long> launchingTasks =
      new LinkedHashMap<TaskAttemptID, Long>();
      
    public void run() {
      while (true) {
        try {
          // Every 3 minutes check for any tasks that are overdue
          Thread.sleep(TASKTRACKER_EXPIRY_INTERVAL/3);
          long now = System.currentTimeMillis();
          LOG.debug("Starting launching task sweep");
          synchronized (JobTracker.this) {
            synchronized (launchingTasks) {
              Iterator<Map.Entry<TaskAttemptID, Long>> itr =
                launchingTasks.entrySet().iterator();
              while (itr.hasNext()) {
                Map.Entry<TaskAttemptID, Long> pair = itr.next();
                TaskAttemptID taskId = pair.getKey();
                long age = now - (pair.getValue()).longValue();
                LOG.info(taskId + " is " + age + " ms debug.");
                if (age > TASKTRACKER_EXPIRY_INTERVAL) {
                  LOG.info("Launching task " + taskId + " timed out.");
                  TaskInProgress tip = null;
                  tip = taskidToTIPMap.get(taskId);
                  if (tip != null) {
                    JobInProgress job = tip.getJob();
                    String trackerName = getAssignedTracker(taskId);
                    TaskTrackerStatus trackerStatus = 
                      getTaskTrackerStatus(trackerName); 
                      
                    // This might happen when the tasktracker has already
                    // expired and this thread tries to call failedtask
                    // again. expire tasktracker should have called failed
                    // task!
                    if (trackerStatus != null)
                      job.failedTask(tip, taskId, "Error launching task", 
                                     tip.isMapTask()? TaskStatus.Phase.MAP:
                                     TaskStatus.Phase.STARTING,
                                     TaskStatus.State.FAILED,
                                     trackerName);
                  }
                  itr.remove();
                } else {
                  // the tasks are sorted by start time, so once we find
                  // one that we want to keep, we are done for this cycle.
                  break;
                }
              }
            }
          }
        } catch (InterruptedException ie) {
          // all done
          break;
        } catch (Exception e) {
          LOG.error("Expire Launching Task Thread got exception: " +
                    StringUtils.stringifyException(e));
        }
      }
    }
      
    public void addNewTask(TaskAttemptID taskName) {
      synchronized (launchingTasks) {
        launchingTasks.put(taskName, 
                           System.currentTimeMillis());
      }
    }
      
    public void removeTask(TaskAttemptID taskName) {
      synchronized (launchingTasks) {
        launchingTasks.remove(taskName);
      }
    }
  }
    
  ///////////////////////////////////////////////////////
  // Used to expire TaskTrackers that have gone down
  ///////////////////////////////////////////////////////
  class ExpireTrackers implements Runnable {
    public ExpireTrackers() {
    }
    /**
     * The run method lives for the life of the JobTracker, and removes TaskTrackers
     * that have not checked in for some time.
     */
    public void run() {
      while (true) {
        try {
          //
          // Thread runs periodically to check whether trackers should be expired.
          // The sleep interval must be no more than half the maximum expiry time
          // for a task tracker.
          //
          Thread.sleep(TASKTRACKER_EXPIRY_INTERVAL / 3);

          //
          // Loop through all expired items in the queue
          //
          // Need to lock the JobTracker here since we are
          // manipulating it's data-structures via
          // ExpireTrackers.run -> JobTracker.lostTaskTracker ->
          // JobInProgress.failedTask -> JobTracker.markCompleteTaskAttempt
          // Also need to lock JobTracker before locking 'taskTracker' &
          // 'trackerExpiryQueue' to prevent deadlock:
          // @see {@link JobTracker.processHeartbeat(TaskTrackerStatus, boolean)} 
          synchronized (JobTracker.this) {
            synchronized (taskTrackers) {
              synchronized (trackerExpiryQueue) {
                long now = System.currentTimeMillis();
                TaskTrackerStatus leastRecent = null;
                while ((trackerExpiryQueue.size() > 0) &&
                       (leastRecent = trackerExpiryQueue.first()) != null &&
                       ((now - leastRecent.getLastSeen()) > TASKTRACKER_EXPIRY_INTERVAL)) {

                        
                  // Remove profile from head of queue
                  trackerExpiryQueue.remove(leastRecent);
                  String trackerName = leastRecent.getTrackerName();
                        
                  // Figure out if last-seen time should be updated, or if tracker is dead
                  TaskTracker current = getTaskTracker(trackerName);
                  TaskTrackerStatus newProfile = 
                    (current == null ) ? null : current.getStatus();
                  // Items might leave the taskTracker set through other means; the
                  // status stored in 'taskTrackers' might be null, which means the
                  // tracker has already been destroyed.
                  if (newProfile != null) {
                    if ((now - newProfile.getLastSeen()) > TASKTRACKER_EXPIRY_INTERVAL) {
                      // Remove completely after marking the tasks as 'KILLED'
                      lostTaskTracker(current);
                      // tracker is lost, and if it is blacklisted, remove 
                      // it from the count of blacklisted trackers in the cluster
                      if (isBlacklisted(trackerName)) {
                        faultyTrackers.numBlacklistedTrackers -= 1;
                      }
                      updateTaskTrackerStatus(trackerName, null);
                      statistics.taskTrackerRemoved(trackerName);
                      // remove the mapping from the hosts list
                      String hostname = newProfile.getHost();
                      hostnameToTaskTracker.get(hostname).remove(trackerName);
                    } else {
                      // Update time by inserting latest profile
                      trackerExpiryQueue.add(newProfile);
                    }
                  }
                }
              }
            }
          }
        } catch (InterruptedException iex) {
          break;
        } catch (Exception t) {
          LOG.error("Tracker Expiry Thread got exception: " +
                    StringUtils.stringifyException(t));
        }
      }
    }
        
  }

  synchronized void historyFileCopied(JobID jobid, String historyFile) {
    JobInProgress job = getJob(jobid);
    if (job != null) { //found in main cache
      job.setHistoryFileCopied();
      if (historyFile != null) {
        job.setHistoryFile(historyFile);
      }
      return;
    }
    RetireJobInfo jobInfo = retireJobs.get(jobid);
    if (jobInfo != null) { //found in retired cache
      if (historyFile != null) {
        jobInfo.setHistoryFile(historyFile);
      }
    }
  }

  static class RetireJobInfo {
    final JobStatus status;
    final JobProfile profile;
    final long finishTime;
    private String historyFile;
    RetireJobInfo(JobStatus status, JobProfile profile, long finishTime, 
        String historyFile) {
      this.status = status;
      this.profile = profile;
      this.finishTime = finishTime;
      this.historyFile = historyFile;
    }
    void setHistoryFile(String file) {
      this.historyFile = file;
    }
    String getHistoryFile() {
      return historyFile;
    }
  }
  ///////////////////////////////////////////////////////
  // Used to remove old finished Jobs that have been around for too long
  ///////////////////////////////////////////////////////
  class RetireJobs implements Runnable {
    private final Map<JobID, RetireJobInfo> jobIDStatusMap = 
      new HashMap<JobID, RetireJobInfo>();
    private final LinkedList<RetireJobInfo> jobRetireInfoQ = 
      new LinkedList<RetireJobInfo>();
    public RetireJobs() {
    }

    synchronized void addToCache(JobInProgress job) {
      RetireJobInfo info = new RetireJobInfo(job.getStatus(), 
          job.getProfile(), job.getFinishTime(), job.getHistoryFile());
      jobRetireInfoQ.add(info);
      jobIDStatusMap.put(info.status.getJobID(), info);
      if (jobRetireInfoQ.size() > retiredJobsCacheSize) {
        RetireJobInfo removed = jobRetireInfoQ.remove();
        jobIDStatusMap.remove(removed.status.getJobID());
        LOG.info("Retired job removed from cache " + removed.status.getJobID());
      }
    }

    synchronized RetireJobInfo get(JobID jobId) {
      return jobIDStatusMap.get(jobId);
    }

    @SuppressWarnings("unchecked")
    synchronized LinkedList<RetireJobInfo> getAll() {
      return (LinkedList<RetireJobInfo>) jobRetireInfoQ.clone();
    }

    synchronized LinkedList<JobStatus> getAllJobStatus() {
      LinkedList<JobStatus> list = new LinkedList<JobStatus>();
      for (RetireJobInfo info : jobRetireInfoQ) {
        list.add(info.status);
      }
      return list;
    }

    private boolean minConditionToRetire(JobInProgress job, long now) {
      return job.getStatus().getRunState() != JobStatus.RUNNING &&
          job.getStatus().getRunState() != JobStatus.PREP &&
          (job.getFinishTime() + MIN_TIME_BEFORE_RETIRE < now) &&
          job.isHistoryFileCopied();
    }
    /**
     * The run method lives for the life of the JobTracker,
     * and removes Jobs that are not still running, but which
     * finished a long time ago.
     */
    public void run() {
      while (true) {
        try {
          Thread.sleep(RETIRE_JOB_CHECK_INTERVAL);
          List<JobInProgress> retiredJobs = new ArrayList<JobInProgress>();
          long now = System.currentTimeMillis();
          long retireBefore = now - RETIRE_JOB_INTERVAL;

          synchronized (jobs) {
            for(JobInProgress job: jobs.values()) {
              if (minConditionToRetire(job, now) &&
                  (job.getFinishTime()  < retireBefore)) {
                retiredJobs.add(job);
              }
            }
          }
          synchronized (userToJobsMap) {
            Iterator<Map.Entry<String, ArrayList<JobInProgress>>> 
                userToJobsMapIt = userToJobsMap.entrySet().iterator();
            while (userToJobsMapIt.hasNext()) {
              Map.Entry<String, ArrayList<JobInProgress>> entry = 
                userToJobsMapIt.next();
              ArrayList<JobInProgress> userJobs = entry.getValue();
              Iterator<JobInProgress> it = userJobs.iterator();
              while (it.hasNext() && 
                  userJobs.size() > MAX_COMPLETE_USER_JOBS_IN_MEMORY) {
                JobInProgress jobUser = it.next();
                if (retiredJobs.contains(jobUser)) {
                  LOG.info("Removing from userToJobsMap: " + 
                      jobUser.getJobID());
                  it.remove();
                } else if (minConditionToRetire(jobUser, now)) {
                  LOG.info("User limit exceeded. Marking job: " + 
                      jobUser.getJobID() + " for retire.");
                  retiredJobs.add(jobUser);
                  it.remove();
                }
              }
              if (userJobs.isEmpty()) {
                userToJobsMapIt.remove();
              }
            }
          }
          if (!retiredJobs.isEmpty()) {
            synchronized (JobTracker.this) {
              synchronized (jobs) {
                synchronized (taskScheduler) {
                  for (JobInProgress job: retiredJobs) {
                    removeJobTasks(job);
                    jobs.remove(job.getProfile().getJobID());
                    for (JobInProgressListener l : jobInProgressListeners) {
                      l.jobRemoved(job);
                    }
                    String jobUser = job.getProfile().getUser();
                    LOG.info("Retired job with id: '" + 
                             job.getProfile().getJobID() + "' of user '" +
                             jobUser + "'");

                    // clean up job files from the local disk
                    JobHistory.JobInfo.cleanupJob(job.getProfile().getJobID());
                    addToCache(job);
                  }
                }
              }
            }
          }
        } catch (InterruptedException t) {
          break;
        } catch (Throwable t) {
          LOG.error("Error in retiring job:\n" +
                    StringUtils.stringifyException(t));
        }
      }
    }
  }
  
  enum ReasonForBlackListing {
    EXCEEDING_FAILURES,
    NODE_UNHEALTHY
  }
  
  // The FaultInfo which indicates the number of faults of a tracker
  // and when the last fault occurred
  // and whether the tracker is blacklisted across all jobs or not
  private static class FaultInfo {
    static final String FAULT_FORMAT_STRING =  "%d failures on the tracker";
    int numFaults = 0;
    long lastUpdated;
    boolean blacklisted; 
    
    private boolean isHealthy;
    private HashMap<ReasonForBlackListing, String>rfbMap;
    
    FaultInfo() {
      numFaults = 0;
      lastUpdated = System.currentTimeMillis();
      blacklisted = false;
      rfbMap = new  HashMap<ReasonForBlackListing, String>();
    }

    void setFaultCount(int num) {
      numFaults = num;
    }

    void setLastUpdated(long timeStamp) {
      lastUpdated = timeStamp;
    }

    int getFaultCount() {
      return numFaults;
    }

    long getLastUpdated() {
      return lastUpdated;
    }
    
    boolean isBlacklisted() {
      return blacklisted;
    }
    
    void setBlacklist(ReasonForBlackListing rfb, 
        String trackerFaultReport) {
      blacklisted = true;
      this.rfbMap.put(rfb, trackerFaultReport);
    }

    public void setHealthy(boolean isHealthy) {
      this.isHealthy = isHealthy;
    }

    public boolean isHealthy() {
      return isHealthy;
    }
    
    public String getTrackerFaultReport() {
      StringBuffer sb = new StringBuffer();
      for(String reasons : rfbMap.values()) {
        sb.append(reasons);
        sb.append("\n");
      }
      return sb.toString();
    }
    
    Set<ReasonForBlackListing> getReasonforblacklisting() {
      return this.rfbMap.keySet();
    }
    
    public void unBlacklist() {
      this.blacklisted = false;
      this.rfbMap.clear();
    }

    public boolean removeBlackListedReason(ReasonForBlackListing rfb) {
      String str = rfbMap.remove(rfb);
      return str!=null;
    }

    public void addBlackListedReason(ReasonForBlackListing rfb, String reason) {
      this.rfbMap.put(rfb, reason);
    }
    
  }

  private class FaultyTrackersInfo {
    // A map from hostName to its faults
    private Map<String, FaultInfo> potentiallyFaultyTrackers = 
              new HashMap<String, FaultInfo>();
    // This count gives the number of blacklisted trackers in the cluster 
    // at any time. This is maintained to avoid iteration over 
    // the potentiallyFaultyTrackers to get blacklisted trackers. And also
    // this count doesn't include blacklisted trackers which are lost, 
    // although the fault info is maintained for lost trackers.  
    private volatile int numBlacklistedTrackers = 0;

    /**
     * Increments faults(blacklist by job) for the tracker by one.
     * 
     * Adds the tracker to the potentially faulty list. 
     * 
     * @param hostName 
     */
    void incrementFaults(String hostName) {
      synchronized (potentiallyFaultyTrackers) {
        FaultInfo fi = getFaultInfo(hostName, true);
        int numFaults = fi.getFaultCount();
        ++numFaults;
        fi.setFaultCount(numFaults);
        fi.setLastUpdated(System.currentTimeMillis());
        if (exceedsFaults(fi)) {
          LOG.info("Adding " + hostName + " to the blacklist"
              + " across all jobs");
          String reason = String.format(FaultInfo.FAULT_FORMAT_STRING,
              numFaults);
          blackListTracker(hostName, reason,
              ReasonForBlackListing.EXCEEDING_FAILURES);
        }
      }        
    }

    private void blackListTracker(String hostName, String reason, ReasonForBlackListing rfb) {
      FaultInfo fi = getFaultInfo(hostName, true);
      boolean blackListed = fi.isBlacklisted();
      if(blackListed) {
        LOG.info("Adding blacklisted reason for tracker : " + hostName 
            + " Reason for blacklisting is : " + rfb);
        fi.addBlackListedReason(rfb, reason);
      } else {
        LOG.info("Blacklisting tracker : " + hostName 
            + " Reason for blacklisting is : " + rfb);
        Set<TaskTracker> trackers = 
          hostnameToTaskTracker.get(hostName);
        synchronized (trackers) {
          for (TaskTracker tracker : trackers) {
            tracker.cancelAllReservations();
          }
        }
        removeHostCapacity(hostName);
        fi.setBlacklist(rfb, reason);
      }
    }
    
    private boolean canUnBlackListTracker(String hostName,
        ReasonForBlackListing rfb) {
      FaultInfo fi = getFaultInfo(hostName, false);
      if(fi == null) {
        return false;
      }
      
      Set<ReasonForBlackListing> rfbSet = fi.getReasonforblacklisting();
      return fi.isBlacklisted() && rfbSet.contains(rfb);
    }

    private void unBlackListTracker(String hostName,
        ReasonForBlackListing rfb) {
      // check if you can black list the tracker then call this methods
      FaultInfo fi = getFaultInfo(hostName, false);
      if(fi.removeBlackListedReason(rfb)) {
        if(fi.getReasonforblacklisting().isEmpty()) {
          addHostCapacity(hostName);
          LOG.info("Unblacklisting tracker : " + hostName);
          fi.unBlacklist();
          //We have unBlackListed tracker, so tracker should
          //definitely be healthy. Check fault count if fault count
          //is zero don't keep it memory.
          if(fi.numFaults == 0) {
            potentiallyFaultyTrackers.remove(hostName);
          }
        }
      }
    }
    
    private FaultInfo getFaultInfo(String hostName, 
        boolean createIfNeccessary) {
      FaultInfo fi = potentiallyFaultyTrackers.get(hostName);
      if (fi == null && createIfNeccessary) {
        fi = new FaultInfo();
        potentiallyFaultyTrackers.put(hostName, fi);
      }
      return fi;
    }
    
    /**
     * Blacklists the tracker across all jobs if
     * <ol>
     * <li>#faults are more than 
     *     MAX_BLACKLISTS_PER_TRACKER (configurable) blacklists</li>
     * <li>#faults is 50% (configurable) above the average #faults</li>
     * <li>50% the cluster is not blacklisted yet </li>
     * </ol>
     */
    private boolean exceedsFaults(FaultInfo fi) {
      int faultCount = fi.getFaultCount();
      if (faultCount >= MAX_BLACKLISTS_PER_TRACKER) {
        // calculate avgBlackLists
        long clusterSize = getClusterStatus().getTaskTrackers();
        long sum = 0;
        for (FaultInfo f : potentiallyFaultyTrackers.values()) {
          sum += f.getFaultCount();
        }
        double avg = (double) sum / clusterSize;
            
        long totalCluster = clusterSize + numBlacklistedTrackers;
        if ((faultCount - avg) > (AVERAGE_BLACKLIST_THRESHOLD * avg) &&
            numBlacklistedTrackers < (totalCluster * MAX_BLACKLIST_PERCENT)) {
          return true;
        }
      }
      return false;
    }
    
    /**
     * Removes the tracker from blacklist and
     * from potentially faulty list, when it is restarted.
     * 
     * @param hostName
     */
    void markTrackerHealthy(String hostName) {
      synchronized (potentiallyFaultyTrackers) {
        FaultInfo fi = potentiallyFaultyTrackers.remove(hostName);
        if (fi != null && fi.isBlacklisted()) {
          LOG.info("Removing " + hostName + " from blacklist");
          addHostCapacity(hostName);
        }
      }
    }

    /**
     * Check whether tasks can be assigned to the tracker.
     *
     * One fault of the tracker is discarded if there
     * are no faults during one day. So, the tracker will get a 
     * chance again to run tasks of a job.
     * 
     * @param hostName The tracker name
     * @param now The current time
     * 
     * @return true if the tracker is blacklisted 
     *         false otherwise
     */
    boolean shouldAssignTasksToTracker(String hostName, long now) {
      synchronized (potentiallyFaultyTrackers) {
        FaultInfo fi = potentiallyFaultyTrackers.get(hostName);
        if (fi != null &&
            (now - fi.getLastUpdated()) > UPDATE_FAULTY_TRACKER_INTERVAL) {
          int numFaults = fi.getFaultCount() - 1;
          fi.setFaultCount(numFaults);
          fi.setLastUpdated(now);
          if (canUnBlackListTracker(hostName, 
              ReasonForBlackListing.EXCEEDING_FAILURES)) {
            unBlackListTracker(hostName,
                ReasonForBlackListing.EXCEEDING_FAILURES);
          }
        }
        return (fi != null && fi.isBlacklisted());
      }
    }

    private void removeHostCapacity(String hostName) {
      synchronized (taskTrackers) {
        // remove the capacity of trackers on this host
        for (TaskTrackerStatus status : getStatusesOnHost(hostName)) {
          int mapSlots = status.getMaxMapSlots();
          totalMapTaskCapacity -= mapSlots;
          int reduceSlots = status.getMaxReduceSlots();
          totalReduceTaskCapacity -= reduceSlots;
          getInstrumentation().addBlackListedMapSlots(
              mapSlots);
          getInstrumentation().addBlackListedReduceSlots(
              reduceSlots);
        }
        numBlacklistedTrackers += uniqueHostsMap.remove(hostName);
      }
    }
    
    // This is called on tracker's restart or after a day of blacklist.
    private void addHostCapacity(String hostName) {
      synchronized (taskTrackers) {
        int numTrackersOnHost = 0;
        // add the capacity of trackers on the host
        for (TaskTrackerStatus status : getStatusesOnHost(hostName)) {
          int mapSlots = status.getMaxMapSlots();
          totalMapTaskCapacity += mapSlots;
          int reduceSlots = status.getMaxReduceSlots();
          totalReduceTaskCapacity += reduceSlots;
          numTrackersOnHost++;
          getInstrumentation().decBlackListedMapSlots(mapSlots);
          getInstrumentation().decBlackListedReduceSlots(reduceSlots);
        }
        uniqueHostsMap.put(hostName,
                           numTrackersOnHost);
        numBlacklistedTrackers -= numTrackersOnHost;
      }
    }

    /**
     * Whether a host is blacklisted across all the jobs. 
     * 
     * @param hostName
     * @return
     */
    boolean isBlacklisted(String hostName) {
      synchronized (potentiallyFaultyTrackers) {
        FaultInfo fi = null;
        if ((fi = potentiallyFaultyTrackers.get(hostName)) != null) {
          return fi.isBlacklisted();
        }
      }
      return false;
    }
    
    int getFaultCount(String hostName) {
      synchronized (potentiallyFaultyTrackers) {
        FaultInfo fi = null;
        if ((fi = potentiallyFaultyTrackers.get(hostName)) != null) {
          return fi.getFaultCount();
        }
      }
      return 0;
    }
    
    Set<ReasonForBlackListing> getReasonForBlackListing(String hostName) {
      synchronized (potentiallyFaultyTrackers) {
        FaultInfo fi = null;
        if ((fi = potentiallyFaultyTrackers.get(hostName)) != null) {
          return fi.getReasonforblacklisting();
        }
      }
      return null;
    }


    void setNodeHealthStatus(String hostName, boolean isHealthy, String reason) {
      FaultInfo fi = null;
      // If tracker is not healthy, create a fault info object
      // blacklist it.
      if (!isHealthy) {
        fi = getFaultInfo(hostName, true);
        fi.setHealthy(isHealthy);
        synchronized (potentiallyFaultyTrackers) {
          blackListTracker(hostName, reason,
              ReasonForBlackListing.NODE_UNHEALTHY);
        }
      } else {
        fi = getFaultInfo(hostName, false);
        if (fi == null) {
          return;
        } else {
          if (canUnBlackListTracker(hostName,
              ReasonForBlackListing.NODE_UNHEALTHY)) {
            unBlackListTracker(hostName, ReasonForBlackListing.NODE_UNHEALTHY);
          }
        }
      }
    }
  }
  
  /**
   * Get all task tracker statuses on given host
   * 
   * @param hostName
   * @return {@link java.util.List} of {@link TaskTrackerStatus}
   */
  private List<TaskTrackerStatus> getStatusesOnHost(String hostName) {
    List<TaskTrackerStatus> statuses = new ArrayList<TaskTrackerStatus>();
    synchronized (taskTrackers) {
      for (TaskTracker tt : taskTrackers.values()) {
        TaskTrackerStatus status = tt.getStatus(); 
        if (hostName.equals(status.getHost())) {
          statuses.add(status);
        }
      }
    }
    return statuses;
  }
  
  ///////////////////////////////////////////////////////
  // Used to recover the jobs upon restart
  ///////////////////////////////////////////////////////
  class RecoveryManager {
    Set<JobID> jobsToRecover; // set of jobs to be recovered
    
    private int totalEventsRecovered = 0;
    private int restartCount = 0;
    private boolean shouldRecover = false;

    Set<String> recoveredTrackers = 
      Collections.synchronizedSet(new HashSet<String>());
    
    /** A custom listener that replays the events in the order in which the 
     * events (task attempts) occurred. 
     */
    class JobRecoveryListener implements Listener {
      // The owner job
      private JobInProgress jip;
      
      private JobHistory.JobInfo job; // current job's info object
      
      // Maintain the count of the (attempt) events recovered
      private int numEventsRecovered = 0;
      
      // Maintains open transactions
      private Map<String, String> hangingAttempts = 
        new HashMap<String, String>();
      
      // Whether there are any updates for this job
      private boolean hasUpdates = false;
      
      public JobRecoveryListener(JobInProgress jip) {
        this.jip = jip;
        this.job = new JobHistory.JobInfo(jip.getJobID().toString());
      }

      /**
       * Process a task. Note that a task might commit a previously pending 
       * transaction.
       */
      private void processTask(String taskId, JobHistory.Task task) {
        // Any TASK info commits the previous transaction
        boolean hasHanging = hangingAttempts.remove(taskId) != null;
        if (hasHanging) {
          numEventsRecovered += 2;
        }
        
        TaskID id = TaskID.forName(taskId);
        TaskInProgress tip = getTip(id);

        updateTip(tip, task);
      }

      /**
       * Adds a task-attempt in the listener
       */
      private void processTaskAttempt(String taskAttemptId, 
                                      JobHistory.TaskAttempt attempt) {
        TaskAttemptID id = TaskAttemptID.forName(taskAttemptId);
        
        // Check if the transaction for this attempt can be committed
        String taskStatus = attempt.get(Keys.TASK_STATUS);
        TaskAttemptID taskID = TaskAttemptID.forName(taskAttemptId);
        JobInProgress jip = getJob(taskID.getJobID());
        JobStatus prevStatus = (JobStatus)jip.getStatus().clone();

        if (taskStatus.length() > 0) {
          // This means this is an update event
          if (taskStatus.equals(Values.SUCCESS.name())) {
            // Mark this attempt as hanging
            hangingAttempts.put(id.getTaskID().toString(), taskAttemptId);
            addSuccessfulAttempt(jip, id, attempt);
          } else {
            addUnsuccessfulAttempt(jip, id, attempt);
            numEventsRecovered += 2;
          }
        } else {
          createTaskAttempt(jip, id, attempt);
        }
        
        JobStatus newStatus = (JobStatus)jip.getStatus().clone();
        if (prevStatus.getRunState() != newStatus.getRunState()) {
          if(LOG.isDebugEnabled())
            LOG.debug("Status changed hence informing prevStatus" +  prevStatus + " currentStatus "+ newStatus);
          JobStatusChangeEvent event =
            new JobStatusChangeEvent(jip, EventType.RUN_STATE_CHANGED,
                                     prevStatus, newStatus);
          updateJobInProgressListeners(event);
        }
      }

      public void handle(JobHistory.RecordTypes recType, Map<Keys, 
                         String> values) throws IOException {
        if (recType == JobHistory.RecordTypes.Job) {
          // Update the meta-level job information
          job.handle(values);
          
          // Forcefully init the job as we have some updates for it
          checkAndInit();
        } else if (recType.equals(JobHistory.RecordTypes.Task)) {
          String taskId = values.get(Keys.TASKID);
          
          // Create a task
          JobHistory.Task task = new JobHistory.Task();
          task.handle(values);
          
          // Ignore if its a cleanup task
          if (isCleanup(task)) {
            return;
          }
            
          // Process the task i.e update the tip state
          processTask(taskId, task);
        } else if (recType.equals(JobHistory.RecordTypes.MapAttempt)) {
          String attemptId = values.get(Keys.TASK_ATTEMPT_ID);
          
          // Create a task attempt
          JobHistory.MapAttempt attempt = new JobHistory.MapAttempt();
          attempt.handle(values);
          
          // Ignore if its a cleanup task
          if (isCleanup(attempt)) {
            return;
          }
          
          // Process the attempt i.e update the attempt state via job
          processTaskAttempt(attemptId, attempt);
        } else if (recType.equals(JobHistory.RecordTypes.ReduceAttempt)) {
          String attemptId = values.get(Keys.TASK_ATTEMPT_ID);
          
          // Create a task attempt
          JobHistory.ReduceAttempt attempt = new JobHistory.ReduceAttempt();
          attempt.handle(values);
          
          // Ignore if its a cleanup task
          if (isCleanup(attempt)) {
            return;
          }
          
          // Process the attempt i.e update the job state via job
          processTaskAttempt(attemptId, attempt);
        }
      }

      // Check if the task is of type CLEANUP
      private boolean isCleanup(JobHistory.Task task) {
        String taskType = task.get(Keys.TASK_TYPE);
        return Values.CLEANUP.name().equals(taskType);
      }
      
      // Init the job if its ready for init. Also make sure that the scheduler
      // is updated
      private void checkAndInit() throws IOException {
        String jobStatus = this.job.get(Keys.JOB_STATUS);
        if (Values.PREP.name().equals(jobStatus)) {
          hasUpdates = true;
          LOG.info("Calling init from RM for job " + jip.getJobID().toString());
          try {
            initJob(jip);
          } catch (Throwable t) {
            LOG.error("Job initialization failed : \n" 
                      + StringUtils.stringifyException(t));
            failJob(jip);
            throw new IOException(t);
          }
        }
      }
      
      void close() {
        if (hasUpdates) {
          // Apply the final (job-level) updates
          JobStatusChangeEvent event = updateJob(jip, job);
          
          synchronized (JobTracker.this) {
            // Update the job listeners
            updateJobInProgressListeners(event);
          }
        }
      }
      
      public int getNumEventsRecovered() {
        return numEventsRecovered;
      }

    }
    
    public RecoveryManager() {
      jobsToRecover = new TreeSet<JobID>();
    }

    public boolean contains(JobID id) {
      return jobsToRecover.contains(id);
    }

    void addJobForRecovery(JobID id) {
      jobsToRecover.add(id);
    }

    public boolean shouldRecover() {
      return shouldRecover;
    }

    public boolean shouldSchedule() {
      return recoveredTrackers.isEmpty();
    }

    private void markTracker(String trackerName) {
      recoveredTrackers.add(trackerName);
    }

    void unMarkTracker(String trackerName) {
      recoveredTrackers.remove(trackerName);
    }

    Set<JobID> getJobsToRecover() {
      return jobsToRecover;
    }

    /** Check if the given string represents a job-id or not 
     */
    private boolean isJobNameValid(String str) {
      if(str == null) {
        return false;
      }
      String[] parts = str.split("_");
      if(parts.length == 3) {
        if(parts[0].equals("job")) {
            // other 2 parts should be parseable
            return JobTracker.validateIdentifier(parts[1])
                   && JobTracker.validateJobNumber(parts[2]);
        }
      }
      return false;
    }
    
    // checks if the job dir has the required files
    public void checkAndAddJob(FileStatus status) throws IOException {
      String fileName = status.getPath().getName();
      if (isJobNameValid(fileName)) {
        if (JobClient.isJobDirValid(status.getPath(), fs)) {
          recoveryManager.addJobForRecovery(JobID.forName(fileName));
          shouldRecover = true; // enable actual recovery if num-files > 1
        } else {
          LOG.info("Found an incomplete job directory " + fileName + "." 
                   + " Deleting it!!");
          fs.delete(status.getPath(), true);
        }
      }
    }
    
    private JobStatusChangeEvent updateJob(JobInProgress jip, 
                                           JobHistory.JobInfo job) {
      // Change the job priority
      String jobpriority = job.get(Keys.JOB_PRIORITY);
      JobPriority priority = JobPriority.valueOf(jobpriority);
      // It's important to update this via the jobtracker's api as it will 
      // take care of updating the event listeners too
      setJobPriority(jip.getJobID(), priority);

      // Save the previous job status
      JobStatus oldStatus = (JobStatus)jip.getStatus().clone();
      
      // Set the start/launch time only if there are recovered tasks
      // Increment the job's restart count
      jip.updateJobInfo(job.getLong(JobHistory.Keys.SUBMIT_TIME), 
                        job.getLong(JobHistory.Keys.LAUNCH_TIME));

      // Save the new job status
      JobStatus newStatus = (JobStatus)jip.getStatus().clone();
      
      return new JobStatusChangeEvent(jip, EventType.START_TIME_CHANGED, oldStatus, 
                                      newStatus);
    }
    
    private void updateTip(TaskInProgress tip, JobHistory.Task task) {
      long startTime = task.getLong(Keys.START_TIME);
      if (startTime != 0) {
        tip.setExecStartTime(startTime);
      }
      
      long finishTime = task.getLong(Keys.FINISH_TIME);
      // For failed tasks finish-time will be missing
      if (finishTime != 0) {
        tip.setExecFinishTime(finishTime);
      }
      
      String cause = task.get(Keys.TASK_ATTEMPT_ID);
      if (cause.length() > 0) {
        // This means that the this is a FAILED events
        TaskAttemptID id = TaskAttemptID.forName(cause);
        TaskStatus status = tip.getTaskStatus(id);
        synchronized (JobTracker.this) {
          // This will add the tip failed event in the new log
          tip.getJob().failedTask(tip, id, status.getDiagnosticInfo(), 
                                  status.getPhase(), status.getRunState(), 
                                  status.getTaskTracker());
        }
      }
    }
    
    private void createTaskAttempt(JobInProgress job, 
                                   TaskAttemptID attemptId, 
                                   JobHistory.TaskAttempt attempt) {
      TaskID id = attemptId.getTaskID();
      String type = attempt.get(Keys.TASK_TYPE);
      TaskInProgress tip = job.getTaskInProgress(id);
      
      //    I. Get the required info
      TaskStatus taskStatus = null;
      String trackerName = attempt.get(Keys.TRACKER_NAME);
      String trackerHostName = 
        JobInProgress.convertTrackerNameToHostName(trackerName);
      // recover the port information.
      int port = 0; // default to 0
      String hport = attempt.get(Keys.HTTP_PORT);
      if (hport != null && hport.length() > 0) {
        port = attempt.getInt(Keys.HTTP_PORT);
      }
      
      long attemptStartTime = attempt.getLong(Keys.START_TIME);

      // II. Create the (appropriate) task status
      if (type.equals(Values.MAP.name())) {
        taskStatus = 
          new MapTaskStatus(attemptId, 0.0f, job.getNumSlotsPerTask(TaskType.MAP),
                            TaskStatus.State.RUNNING, "", "", trackerName, 
                            TaskStatus.Phase.MAP, new Counters());
      } else {
        taskStatus = 
          new ReduceTaskStatus(attemptId, 0.0f, job.getNumSlotsPerTask(TaskType.REDUCE), 
                               TaskStatus.State.RUNNING, "", "", trackerName, 
                               TaskStatus.Phase.REDUCE, new Counters());
      }

      // Set the start time
      taskStatus.setStartTime(attemptStartTime);

      List<TaskStatus> ttStatusList = new ArrayList<TaskStatus>();
      ttStatusList.add(taskStatus);
      
      // III. Create the dummy tasktracker status
      TaskTrackerStatus ttStatus = 
        new TaskTrackerStatus(trackerName, trackerHostName, port, ttStatusList, 
                              0 , 0, 0);
      ttStatus.setLastSeen(System.currentTimeMillis());

      synchronized (JobTracker.this) {
        synchronized (taskTrackers) {
          synchronized (trackerExpiryQueue) {
            // IV. Register a new tracker
            TaskTracker taskTracker = getTaskTracker(trackerName);
            boolean isTrackerRegistered =  (taskTracker != null);
            if (!isTrackerRegistered) {
              markTracker(trackerName); // add the tracker to recovery-manager
              taskTracker = new TaskTracker(trackerName);
              taskTracker.setStatus(ttStatus);
              addNewTracker(taskTracker);
            }
      
            // V. Update the tracker status
            // This will update the meta info of the jobtracker and also add the
            // tracker status if missing i.e register it
            updateTaskTrackerStatus(trackerName, ttStatus);
          }
        }
        // Register the attempt with job and tip, under JobTracker lock. 
        // Since, as of today they are atomic through heartbeat.
        // VI. Register the attempt
        //   a) In the job
        job.addRunningTaskToTIP(tip, attemptId, ttStatus, false);
        //   b) In the tip
        tip.updateStatus(taskStatus);
      }
      
      // VII. Make an entry in the launched tasks
      expireLaunchingTasks.addNewTask(attemptId);
    }
    
    private void addSuccessfulAttempt(JobInProgress job, 
                                      TaskAttemptID attemptId, 
                                      JobHistory.TaskAttempt attempt) {
      // I. Get the required info
      TaskID taskId = attemptId.getTaskID();
      String type = attempt.get(Keys.TASK_TYPE);

      TaskInProgress tip = job.getTaskInProgress(taskId);
      long attemptFinishTime = attempt.getLong(Keys.FINISH_TIME);

      // Get the task status and the tracker name and make a copy of it
      TaskStatus taskStatus = (TaskStatus)tip.getTaskStatus(attemptId).clone();
      taskStatus.setFinishTime(attemptFinishTime);

      String stateString = attempt.get(Keys.STATE_STRING);

      // Update the basic values
      taskStatus.setStateString(stateString);
      taskStatus.setProgress(1.0f);
      taskStatus.setRunState(TaskStatus.State.SUCCEEDED);

      // Set the shuffle/sort finished times
      if (type.equals(Values.REDUCE.name())) {
        long shuffleTime = 
          Long.parseLong(attempt.get(Keys.SHUFFLE_FINISHED));
        long sortTime = 
          Long.parseLong(attempt.get(Keys.SORT_FINISHED));
        taskStatus.setShuffleFinishTime(shuffleTime);
        taskStatus.setSortFinishTime(sortTime);
      }

      // Add the counters
      String counterString = attempt.get(Keys.COUNTERS);
      Counters counter = null;
      //TODO Check if an exception should be thrown
      try {
        counter = Counters.fromEscapedCompactString(counterString);
      } catch (ParseException pe) { 
        counter = new Counters(); // Set it to empty counter
      }
      taskStatus.setCounters(counter);
      
      synchronized (JobTracker.this) {
        // II. Replay the status
        job.updateTaskStatus(tip, taskStatus);
      }
      
      // III. Prevent the task from expiry
      expireLaunchingTasks.removeTask(attemptId);
    }
    
    private void addUnsuccessfulAttempt(JobInProgress job,
                                        TaskAttemptID attemptId,
                                        JobHistory.TaskAttempt attempt) {
      // I. Get the required info
      TaskID taskId = attemptId.getTaskID();
      TaskInProgress tip = job.getTaskInProgress(taskId);
      long attemptFinishTime = attempt.getLong(Keys.FINISH_TIME);

      TaskStatus taskStatus = (TaskStatus)tip.getTaskStatus(attemptId).clone();
      taskStatus.setFinishTime(attemptFinishTime);

      // Reset the progress
      taskStatus.setProgress(0.0f);
      
      String stateString = attempt.get(Keys.STATE_STRING);
      taskStatus.setStateString(stateString);

      boolean hasFailed = 
        attempt.get(Keys.TASK_STATUS).equals(Values.FAILED.name());
      // Set the state failed/killed
      if (hasFailed) {
        taskStatus.setRunState(TaskStatus.State.FAILED);
      } else {
        taskStatus.setRunState(TaskStatus.State.KILLED);
      }

      // Get/Set the error msg
      String diagInfo = attempt.get(Keys.ERROR);
      taskStatus.setDiagnosticInfo(diagInfo); // diag info

      synchronized (JobTracker.this) {
        // II. Update the task status
        job.updateTaskStatus(tip, taskStatus);
      }

     // III. Prevent the task from expiry
     expireLaunchingTasks.removeTask(attemptId);
    }
  
    Path getRestartCountFile() {
      return new Path(getSystemDir(), "jobtracker.info");
    }

    Path getTempRestartCountFile() {
      return new Path(getSystemDir(), "jobtracker.info.recover");
    }

    /**
     * Initialize the recovery process. It simply creates a jobtracker.info file
     * in the jobtracker's system directory and writes its restart count in it.
     * For the first start, the jobtracker writes '0' in it. Upon subsequent 
     * restarts the jobtracker replaces the count with its current count which 
     * is (old count + 1). The whole purpose of this api is to obtain restart 
     * counts across restarts to avoid attempt-id clashes.
     * 
     * Note that in between if the jobtracker.info files goes missing then the
     * jobtracker will disable recovery and continue. 
     *  
     */
    void updateRestartCount() throws IOException {
      Path restartFile = getRestartCountFile();
      Path tmpRestartFile = getTempRestartCountFile();
      FileSystem fs = restartFile.getFileSystem(conf);
      FsPermission filePerm = new FsPermission(SYSTEM_FILE_PERMISSION);

      // read the count from the jobtracker info file
      if (fs.exists(restartFile)) {
        fs.delete(tmpRestartFile, false); // delete the tmp file
      } else if (fs.exists(tmpRestartFile)) {
        // if .rec exists then delete the main file and rename the .rec to main
        fs.rename(tmpRestartFile, restartFile); // rename .rec to main file
      } else {
        // For the very first time the jobtracker will create a jobtracker.info
        // file. If the jobtracker has restarted then disable recovery as files'
        // needed for recovery are missing.

        // disable recovery if this is a restart
        shouldRecover = false;

        // write the jobtracker.info file
        try {
          FSDataOutputStream out = FileSystem.create(fs, restartFile, 
                                                     filePerm);
          out.writeInt(0);
          out.close();
        } catch (IOException ioe) {
          LOG.warn("Writing to file " + restartFile + " failed!");
          LOG.warn("FileSystem is not ready yet!");
          fs.delete(restartFile, false);
          throw ioe;
        }
        return;
      }

      FSDataInputStream in = fs.open(restartFile);
      try {
        // read the old count
        restartCount = in.readInt();
        ++restartCount; // increment the restart count
      } catch (IOException ioe) {
        LOG.warn("System directory is garbled. Failed to read file " 
                 + restartFile);
        LOG.warn("Jobtracker recovery is not possible with garbled"
                 + " system directory! Please delete the system directory and"
                 + " restart the jobtracker. Note that deleting the system" 
                 + " directory will result in loss of all the running jobs.");
        throw new RuntimeException(ioe);
      } finally {
        if (in != null) {
          in.close();
        }
      }

      // Write back the new restart count and rename the old info file
      //TODO This is similar to jobhistory recovery, maybe this common code
      //      can be factored out.
      
      // write to the tmp file
      FSDataOutputStream out = FileSystem.create(fs, tmpRestartFile, filePerm);
      out.writeInt(restartCount);
      out.close();

      // delete the main file
      fs.delete(restartFile, false);
      
      // rename the .rec to main file
      fs.rename(tmpRestartFile, restartFile);
    }

    public void recover() {
      if (!shouldRecover()) {
        // clean up jobs structure
        jobsToRecover.clear();
        return;
      }

      LOG.info("Restart count of the jobtracker : " + restartCount);

      // I. Init the jobs and cache the recovered job history filenames
      Map<JobID, Path> jobHistoryFilenameMap = new HashMap<JobID, Path>();
      Iterator<JobID> idIter = jobsToRecover.iterator();
      JobInProgress job = null;
      File jobIdFile = null;

      // 0. Cleanup
      try {
        JobHistory.JobInfo.deleteConfFiles();
      } catch (IOException ioe) {
        LOG.info("Error in cleaning up job history folder", ioe);
      }

      while (idIter.hasNext()) {
        JobID id = idIter.next();
        LOG.info("Trying to recover details of job " + id);
        try {
          // 1. Recover job owner and create JIP
          jobIdFile = 
            new File(lDirAlloc.getLocalPathToRead(SUBDIR + "/" + id, conf).toString());

          String user = null;
          if (jobIdFile != null && jobIdFile.exists()) {
            LOG.info("File " + jobIdFile + " exists for job " + id);
            FileInputStream in = new FileInputStream(jobIdFile);
            BufferedReader reader = null;
            try {
              reader = new BufferedReader(new InputStreamReader(in));
              user = reader.readLine();
              LOG.info("Recovered user " + user + " for job " + id);
            } finally {
              if (reader != null) {
                reader.close();
              }
              in.close();
            }
          }
          if (user == null) {
            throw new RuntimeException("Incomplete job " + id);
          }

          // Create the job
          job = new JobInProgress(id, JobTracker.this, conf, user, 
                                  restartCount);

          // 2. Check if the user has appropriate access
          // Get the user group info for the job's owner
          UserGroupInformation ugi =
            UserGroupInformation.readFrom(job.getJobConf());
          LOG.info("Submitting job " + id + " on behalf of user "
                   + ugi.getUserName() + " in groups : "
                   + StringUtils.arrayToString(ugi.getGroupNames()));

          // check the access
          try {
            checkAccess(job, QueueManager.QueueOperation.SUBMIT_JOB, ugi);
          } catch (Throwable t) {
            LOG.warn("Access denied for user " + ugi.getUserName() 
                     + " in groups : [" 
                     + StringUtils.arrayToString(ugi.getGroupNames()) + "]");
            throw t;
          }

          // 3. Get the log file and the file path
          String logFileName = 
            JobHistory.JobInfo.getJobHistoryFileName(job.getJobConf(), id);
          if (logFileName != null) {
            Path jobHistoryFilePath = 
              JobHistory.JobInfo.getJobHistoryLogLocation(logFileName);

            // 4. Recover the history file. This involved
            //     - deleting file.recover if file exists
            //     - renaming file.recover to file if file doesnt exist
            // This makes sure that the (master) file exists
            JobHistory.JobInfo.recoverJobHistoryFile(job.getJobConf(), 
                                                     jobHistoryFilePath);
          
            // 5. Cache the history file name as it costs one dfs access
            jobHistoryFilenameMap.put(job.getJobID(), jobHistoryFilePath);
          } else {
            LOG.info("No history file found for job " + id);
            idIter.remove(); // remove from recovery list
          }

          // 6. Sumbit the job to the jobtracker
          addJob(id, job);
        } catch (Throwable t) {
          LOG.warn("Failed to recover job " + id + " Ignoring the job.", t);
          idIter.remove();
          if (jobIdFile != null) {
            jobIdFile.delete();
            jobIdFile = null;
          }
          if (job != null) {
            job.fail();
            job = null;
          }
          continue;
        }
      }

      long recoveryStartTime = System.currentTimeMillis();

      // II. Recover each job
      idIter = jobsToRecover.iterator();
      while (idIter.hasNext()) {
        JobID id = idIter.next();
        JobInProgress pJob = getJob(id);

        // 1. Get the required info
        // Get the recovered history file
        Path jobHistoryFilePath = jobHistoryFilenameMap.get(pJob.getJobID());
        String logFileName = jobHistoryFilePath.getName();

        FileSystem fs;
        try {
          fs = jobHistoryFilePath.getFileSystem(conf);
        } catch (IOException ioe) {
          LOG.warn("Failed to get the filesystem for job " + id + ". Ignoring.",
                   ioe);
          continue;
        }

        // 2. Parse the history file
        // Note that this also involves job update
        JobRecoveryListener listener = new JobRecoveryListener(pJob);
        try {
          JobHistory.parseHistoryFromFS(jobHistoryFilePath.toString(), 
                                        listener, fs);
        } catch (Throwable t) {
          LOG.info("Error reading history file of job " + pJob.getJobID() 
                   + ". Ignoring the error and continuing.", t);
        }

        // 3. Close the listener
        listener.close();
        
        // 4. Update the recovery metric
        totalEventsRecovered += listener.getNumEventsRecovered();

        // 5. Cleanup history
        // Delete the master log file as an indication that the new file
        // should be used in future
        try {
          synchronized (pJob) {
            JobHistory.JobInfo.checkpointRecovery(logFileName, 
                                                  pJob.getJobConf());
          }
        } catch (Throwable t) {
          LOG.warn("Failed to delete log file (" + logFileName + ") for job " 
                   + id + ". Continuing.", t);
        }

        if (pJob.isComplete()) {
          idIter.remove(); // no need to keep this job info as its successful
        }
      }

      recoveryDuration = System.currentTimeMillis() - recoveryStartTime;
      hasRecovered = true;

      // III. Finalize the recovery
      synchronized (trackerExpiryQueue) {
        // Make sure that the tracker statuses in the expiry-tracker queue
        // are updated
        long now = System.currentTimeMillis();
        int size = trackerExpiryQueue.size();
        for (int i = 0; i < size ; ++i) {
          // Get the first tasktracker
          TaskTrackerStatus taskTracker = trackerExpiryQueue.first();

          // Remove it
          trackerExpiryQueue.remove(taskTracker);

          // Set the new time
          taskTracker.setLastSeen(now);

          // Add back to get the sorted list
          trackerExpiryQueue.add(taskTracker);
        }
      }

      LOG.info("Restoration complete");
    }
    
    int totalEventsRecovered() {
      return totalEventsRecovered;
    }
  }

  private final JobTrackerInstrumentation myInstrumentation;
    
  /////////////////////////////////////////////////////////////////
  // The real JobTracker
  ////////////////////////////////////////////////////////////////
  int port;
  String localMachine;
  private String trackerIdentifier;
  long startTime;
  int totalSubmissions = 0;
  private int totalMapTaskCapacity;
  private int totalReduceTaskCapacity;
  private HostsFileReader hostsReader;
  
  // JobTracker recovery variables
  private volatile boolean hasRestarted = false;
  private volatile boolean hasRecovered = false;
  private volatile long recoveryDuration;

  //
  // Properties to maintain while running Jobs and Tasks:
  //
  // 1.  Each Task is always contained in a single Job.  A Job succeeds when all its 
  //     Tasks are complete.
  //
  // 2.  Every running or successful Task is assigned to a Tracker.  Idle Tasks are not.
  //
  // 3.  When a Tracker fails, all of its assigned Tasks are marked as failures.
  //
  // 4.  A Task might need to be reexecuted if it (or the machine it's hosted on) fails
  //     before the Job is 100% complete.  Sometimes an upstream Task can fail without
  //     reexecution if all downstream Tasks that require its output have already obtained
  //     the necessary files.
  //

  // All the known jobs.  (jobid->JobInProgress)
  Map<JobID, JobInProgress> jobs = new TreeMap<JobID, JobInProgress>();

  // (user -> list of JobInProgress)
  TreeMap<String, ArrayList<JobInProgress>> userToJobsMap =
    new TreeMap<String, ArrayList<JobInProgress>>();
    
  // (trackerID --> list of jobs to cleanup)
  Map<String, Set<JobID>> trackerToJobsToCleanup = 
    new HashMap<String, Set<JobID>>();
  
  // (trackerID --> list of tasks to cleanup)
  Map<String, Set<TaskAttemptID>> trackerToTasksToCleanup = 
    new HashMap<String, Set<TaskAttemptID>>();
  
  // All the known TaskInProgress items, mapped to by taskids (taskid->TIP)
  Map<TaskAttemptID, TaskInProgress> taskidToTIPMap =
    new TreeMap<TaskAttemptID, TaskInProgress>();
  // This is used to keep track of all trackers running on one host. While
  // decommissioning the host, all the trackers on the host will be lost.
  Map<String, Set<TaskTracker>> hostnameToTaskTracker = 
    Collections.synchronizedMap(new TreeMap<String, Set<TaskTracker>>());
  

  // (taskid --> trackerID) 
  TreeMap<TaskAttemptID, String> taskidToTrackerMap = new TreeMap<TaskAttemptID, String>();

  // (trackerID->TreeSet of taskids running at that tracker)
  TreeMap<String, Set<TaskAttemptID>> trackerToTaskMap =
    new TreeMap<String, Set<TaskAttemptID>>();

  // (trackerID -> TreeSet of completed taskids running at that tracker)
  TreeMap<String, Set<TaskAttemptID>> trackerToMarkedTasksMap =
    new TreeMap<String, Set<TaskAttemptID>>();

  // (trackerID --> last sent HeartBeatResponse)
  Map<String, HeartbeatResponse> trackerToHeartbeatResponseMap = 
    new TreeMap<String, HeartbeatResponse>();

  // (hostname --> Node (NetworkTopology))
  Map<String, Node> hostnameToNodeMap = 
    Collections.synchronizedMap(new TreeMap<String, Node>());
  
  // job-id->username during staging
  Map<JobID, String> jobToUserMap = 
    Collections.synchronizedMap(new TreeMap<JobID, String>()); 

  // Number of resolved entries
  int numResolved;
    
  private FaultyTrackersInfo faultyTrackers = new FaultyTrackersInfo();
  
  private JobTrackerStatistics statistics = 
    new JobTrackerStatistics();
  //
  // Watch and expire TaskTracker objects using these structures.
  // We can map from Name->TaskTrackerStatus, or we can expire by time.
  //
  int totalMaps = 0;
  int totalReduces = 0;
  private HashMap<String, TaskTracker> taskTrackers =
    new HashMap<String, TaskTracker>();
  Map<String,Integer>uniqueHostsMap = new ConcurrentHashMap<String, Integer>();
  ExpireTrackers expireTrackers = new ExpireTrackers();
  Thread expireTrackersThread = null;
  RetireJobs retireJobs = new RetireJobs();
  Thread retireJobsThread = null;
  final int retiredJobsCacheSize;
  ExpireLaunchingTasks expireLaunchingTasks = new ExpireLaunchingTasks();
  Thread expireLaunchingTaskThread = new Thread(expireLaunchingTasks,
                                                "expireLaunchingTasks");

  CompletedJobStatusStore completedJobStatusStore = null;
  Thread completedJobsStoreThread = null;
  RecoveryManager recoveryManager;

  /**
   * It might seem like a bug to maintain a TreeSet of tasktracker objects,
   * which can be updated at any time.  But that's not what happens!  We
   * only update status objects in the taskTrackers table.  Status objects
   * are never updated once they enter the expiry queue.  Instead, we wait
   * for them to expire and remove them from the expiry queue.  If a status
   * object has been updated in the taskTracker table, the latest status is 
   * reinserted.  Otherwise, we assume the tracker has expired.
   */
  TreeSet<TaskTrackerStatus> trackerExpiryQueue =
    new TreeSet<TaskTrackerStatus>(
                                   new Comparator<TaskTrackerStatus>() {
                                     public int compare(TaskTrackerStatus p1, TaskTrackerStatus p2) {
                                       if (p1.getLastSeen() < p2.getLastSeen()) {
                                         return -1;
                                       } else if (p1.getLastSeen() > p2.getLastSeen()) {
                                         return 1;
                                       } else {
                                         return (p1.getTrackerName().compareTo(p2.getTrackerName()));
                                       }
                                     }
                                   }
                                   );

  // Used to provide an HTML view on Job, Task, and TaskTracker structures
  final HttpServer infoServer;
  int infoPort;

  Server interTrackerServer;

  // Some jobs are stored in a local system directory.  We can delete
  // the files when we're done with the job.
  static final String SUBDIR = "jobTracker";
  FileSystem fs = null;
  Path systemDir = null;
  private JobConf conf;
  private final UserGroupInformation mrOwner;
  private final String supergroup;

  long limitMaxMemForMapTasks;
  long limitMaxMemForReduceTasks;
  long memSizeForMapSlotOnJT;
  long memSizeForReduceSlotOnJT;

  private QueueManager queueManager;

  /**
   * Start the JobTracker process, listen on the indicated port
   */
  JobTracker(JobConf conf) throws IOException, InterruptedException {
<<<<<<< HEAD
    // find the owner of the process
    try {
      mrOwner = UnixUserGroupInformation.login(conf);
    } catch (LoginException e) {
      throw new IOException(StringUtils.stringifyException(e));
    }
    supergroup = conf.get("mapred.permissions.supergroup", "supergroup");
    LOG.info("Starting jobtracker with owner as " + mrOwner.getUserName() 
             + " and supergroup as " + supergroup);

=======
    this(conf, generateNewIdentifier());
  }
  
  JobTracker(JobConf conf, String identifier) 
  throws IOException, InterruptedException {   
>>>>>>> b7b0b628
    //
    // Grab some static constants
    //
    TASKTRACKER_EXPIRY_INTERVAL = 
      conf.getLong("mapred.tasktracker.expiry.interval", 10 * 60 * 1000);
    RETIRE_JOB_INTERVAL = conf.getLong("mapred.jobtracker.retirejob.interval", 24 * 60 * 60 * 1000);
    RETIRE_JOB_CHECK_INTERVAL = conf.getLong("mapred.jobtracker.retirejob.check", 60 * 1000);
    retiredJobsCacheSize =
             conf.getInt("mapred.job.tracker.retiredjobs.cache.size", 1000);
    MAX_COMPLETE_USER_JOBS_IN_MEMORY = conf.getInt("mapred.jobtracker.completeuserjobs.maximum", 100);
    MAX_BLACKLISTS_PER_TRACKER = 
        conf.getInt("mapred.max.tracker.blacklists", 4);

    //This configuration is there solely for tuning purposes and 
    //once this feature has been tested in real clusters and an appropriate
    //value for the threshold has been found, this config might be taken out.
    AVERAGE_BLACKLIST_THRESHOLD = 
      conf.getFloat("mapred.cluster.average.blacklist.threshold", 0.5f); 

    // This is a directory of temporary submission files.  We delete it
    // on startup, and can delete any files that we're done with
    this.conf = conf;
    JobConf jobConf = new JobConf(conf);

    initializeTaskMemoryRelatedConfig();

    // Read the hosts/exclude files to restrict access to the jobtracker.
    this.hostsReader = new HostsFileReader(conf.get("mapred.hosts", ""),
                                           conf.get("mapred.hosts.exclude", ""));

    Configuration queuesConf = new Configuration(this.conf);
    queueManager = new QueueManager(queuesConf);
    
    // Create the scheduler
    Class<? extends TaskScheduler> schedulerClass
      = conf.getClass("mapred.jobtracker.taskScheduler",
          JobQueueTaskScheduler.class, TaskScheduler.class);
    taskScheduler = (TaskScheduler) ReflectionUtils.newInstance(schedulerClass, conf);
                                           
    // Set ports, start RPC servers, setup security policy etc.
    InetSocketAddress addr = getAddress(conf);
    this.localMachine = addr.getHostName();
    this.port = addr.getPort();
    
    // Set service-level authorization security policy
    if (conf.getBoolean(
          ServiceAuthorizationManager.SERVICE_AUTHORIZATION_CONFIG, false)) {
      PolicyProvider policyProvider = 
        (PolicyProvider)(ReflectionUtils.newInstance(
            conf.getClass(PolicyProvider.POLICY_PROVIDER_CONFIG, 
                MapReducePolicyProvider.class, PolicyProvider.class), 
            conf));
      SecurityUtil.setPolicy(new ConfiguredPolicy(conf, policyProvider));
    }
    
    int handlerCount = conf.getInt("mapred.job.tracker.handler.count", 10);
    this.interTrackerServer = RPC.getServer(this, addr.getHostName(), addr.getPort(), handlerCount, false, conf);
    if (LOG.isDebugEnabled()) {
      Properties p = System.getProperties();
      for (Iterator it = p.keySet().iterator(); it.hasNext();) {
        String key = (String) it.next();
        String val = p.getProperty(key);
        LOG.debug("Property '" + key + "' is " + val);
      }
    }

    String infoAddr = 
      NetUtils.getServerAddress(conf, "mapred.job.tracker.info.bindAddress",
                                "mapred.job.tracker.info.port",
                                "mapred.job.tracker.http.address");
    InetSocketAddress infoSocAddr = NetUtils.createSocketAddr(infoAddr);
    String infoBindAddress = infoSocAddr.getHostName();
    int tmpInfoPort = infoSocAddr.getPort();
    this.startTime = System.currentTimeMillis();
    infoServer = new HttpServer("job", infoBindAddress, tmpInfoPort, 
        tmpInfoPort == 0, conf);
    infoServer.setAttribute("job.tracker", this);
    // initialize history parameters.
    boolean historyInitialized = JobHistory.init(this, conf, this.localMachine,
                                                 this.startTime);
    
    infoServer.addServlet("reducegraph", "/taskgraph", TaskGraphServlet.class);
    infoServer.start();
    
    this.trackerIdentifier = identifier;

    // Initialize instrumentation
    JobTrackerInstrumentation tmp;
    Class<? extends JobTrackerInstrumentation> metricsInst =
      getInstrumentationClass(jobConf);
    try {
      java.lang.reflect.Constructor<? extends JobTrackerInstrumentation> c =
        metricsInst.getConstructor(new Class[] {JobTracker.class, JobConf.class} );
      tmp = c.newInstance(this, jobConf);
    } catch(Exception e) {
      //Reflection can throw lots of exceptions -- handle them all by 
      //falling back on the default.
      LOG.error("failed to initialize job tracker metrics", e);
      tmp = new JobTrackerMetricsInst(this, jobConf);
    }
    myInstrumentation = tmp;
    
    // The rpc/web-server ports can be ephemeral ports... 
    // ... ensure we have the correct info
    this.port = interTrackerServer.getListenerAddress().getPort();
    this.conf.set("mapred.job.tracker", (this.localMachine + ":" + this.port));
    LOG.info("JobTracker up at: " + this.port);
    this.infoPort = this.infoServer.getPort();
    this.conf.set("mapred.job.tracker.http.address", 
        infoBindAddress + ":" + this.infoPort); 
    LOG.info("JobTracker webserver: " + this.infoServer.getPort());
    
    // start the recovery manager
    recoveryManager = new RecoveryManager();
    
    while (true) {
      try {
        // if we haven't contacted the namenode go ahead and do it
        if (fs == null) {
          fs = FileSystem.get(conf);
        }
        // clean up the system dir, which will only work if hdfs is out of 
        // safe mode
        if(systemDir == null) {
          systemDir = new Path(getSystemDir());    
        }
        // Make sure that the backup data is preserved
        FileStatus[] systemDirData = fs.listStatus(this.systemDir);
        // Check if the history is enabled .. as we cant have persistence with 
        // history disabled
        if (conf.getBoolean("mapred.jobtracker.restart.recover", false) 
            && !JobHistory.isDisableHistory()
            && systemDirData != null) {
          for (FileStatus status : systemDirData) {
            try {
              recoveryManager.checkAndAddJob(status);
            } catch (Throwable t) {
              LOG.warn("Failed to add the job " + status.getPath().getName(), 
                       t);
            }
          }
          
          // Check if there are jobs to be recovered
          hasRestarted = recoveryManager.shouldRecover();
          if (hasRestarted) {
            break; // if there is something to recover else clean the sys dir
          }
        }
        LOG.info("Cleaning up the system directory");
        fs.delete(systemDir, true);
        if (FileSystem.mkdirs(fs, systemDir, 
            new FsPermission(SYSTEM_DIR_PERMISSION))) {
          break;
        }
        LOG.error("Mkdirs failed to create " + systemDir);
      } catch (IOException ie) {
        if (ie instanceof RemoteException && 
            AccessControlException.class.getName().equals(
                ((RemoteException)ie).getClassName())) {
          throw ie;
        }
        LOG.info("problem cleaning system directory: " + systemDir, ie);
      }
      Thread.sleep(FS_ACCESS_RETRY_PERIOD);
    }
    
    // Same with 'localDir' except it's always on the local disk.
    if (!hasRestarted) {
      jobConf.deleteLocalFiles(SUBDIR);
    }

    // Initialize history DONE folder
    if (historyInitialized) {
      JobHistory.initDone(conf, fs);
      String historyLogDir = 
        JobHistory.getCompletedJobHistoryLocation().toString();
      infoServer.setAttribute("historyLogDir", historyLogDir);
      FileSystem historyFS = new Path(historyLogDir).getFileSystem(conf);
      infoServer.setAttribute("fileSys", historyFS);
    }

    this.dnsToSwitchMapping = ReflectionUtils.newInstance(
        conf.getClass("topology.node.switch.mapping.impl", ScriptBasedMapping.class,
            DNSToSwitchMapping.class), conf);
    this.numTaskCacheLevels = conf.getInt("mapred.task.cache.levels", 
        NetworkTopology.DEFAULT_HOST_LEVEL);

    //initializes the job status store
    completedJobStatusStore = new CompletedJobStatusStore(conf);
  }

  private static SimpleDateFormat getDateFormat() {
    return new SimpleDateFormat("yyyyMMddHHmm");
  }

  private static String generateNewIdentifier() {
    return getDateFormat().format(new Date());
  }
  
  static boolean validateIdentifier(String id) {
    try {
      // the jobtracker id should be 'date' parseable
      getDateFormat().parse(id);
      return true;
    } catch (ParseException pe) {}
    return false;
  }

  static boolean validateJobNumber(String id) {
    try {
      // the job number should be integer parseable
      Integer.parseInt(id);
      return true;
    } catch (IllegalArgumentException pe) {}
    return false;
  }

  /**
   * Whether the JT has restarted
   */
  public boolean hasRestarted() {
    return hasRestarted;
  }

  /**
   * Whether the JT has recovered upon restart
   */
  public boolean hasRecovered() {
    return hasRecovered;
  }

  /**
   * How long the jobtracker took to recover from restart.
   */
  public long getRecoveryDuration() {
    return hasRestarted() 
           ? recoveryDuration
           : 0;
  }

  public static Class<? extends JobTrackerInstrumentation> getInstrumentationClass(Configuration conf) {
    return conf.getClass("mapred.jobtracker.instrumentation",
        JobTrackerMetricsInst.class, JobTrackerInstrumentation.class);
  }
  
  public static void setInstrumentationClass(Configuration conf, Class<? extends JobTrackerInstrumentation> t) {
    conf.setClass("mapred.jobtracker.instrumentation",
        t, JobTrackerInstrumentation.class);
  }

  JobTrackerInstrumentation getInstrumentation() {
    return myInstrumentation;
  }

  public static InetSocketAddress getAddress(Configuration conf) {
    String jobTrackerStr =
      conf.get("mapred.job.tracker", "localhost:8012");
    return NetUtils.createSocketAddr(jobTrackerStr);
  }

  /**
   * Run forever
   */
  public void offerService() throws InterruptedException, IOException {
    // Prepare for recovery. This is done irrespective of the status of restart
    // flag.
    while (true) {
      try {
        recoveryManager.updateRestartCount();
        break;
      } catch (IOException ioe) {
        LOG.warn("Failed to initialize recovery manager. ", ioe);
        // wait for some time
        Thread.sleep(FS_ACCESS_RETRY_PERIOD);
        LOG.warn("Retrying...");
      }
    }

    taskScheduler.start();
    
    //  Start the recovery after starting the scheduler
    try {
      recoveryManager.recover();
    } catch (Throwable t) {
      LOG.warn("Recovery manager crashed! Ignoring.", t);
    }
    // refresh the node list as the recovery manager might have added 
    // disallowed trackers
    refreshHosts();
    
    this.expireTrackersThread = new Thread(this.expireTrackers,
                                          "expireTrackers");
    this.expireTrackersThread.start();
    this.retireJobsThread = new Thread(this.retireJobs, "retireJobs");
    this.retireJobsThread.start();
    expireLaunchingTaskThread.start();

    if (completedJobStatusStore.isActive()) {
      completedJobsStoreThread = new Thread(completedJobStatusStore,
                                            "completedjobsStore-housekeeper");
      completedJobsStoreThread.start();
    }

    // start the inter-tracker server once the jt is ready
    this.interTrackerServer.start();
    
    synchronized (this) {
      state = State.RUNNING;
    }
    LOG.info("Starting RUNNING");
    
    this.interTrackerServer.join();
    LOG.info("Stopped interTrackerServer");
  }

  void close() throws IOException {
    if (this.infoServer != null) {
      LOG.info("Stopping infoServer");
      try {
        this.infoServer.stop();
      } catch (Exception ex) {
        LOG.warn("Exception shutting down JobTracker", ex);
      }
    }
    if (this.interTrackerServer != null) {
      LOG.info("Stopping interTrackerServer");
      this.interTrackerServer.stop();
    }
    if (this.expireTrackersThread != null && this.expireTrackersThread.isAlive()) {
      LOG.info("Stopping expireTrackers");
      this.expireTrackersThread.interrupt();
      try {
        this.expireTrackersThread.join();
      } catch (InterruptedException ex) {
        ex.printStackTrace();
      }
    }
    if (this.retireJobsThread != null && this.retireJobsThread.isAlive()) {
      LOG.info("Stopping retirer");
      this.retireJobsThread.interrupt();
      try {
        this.retireJobsThread.join();
      } catch (InterruptedException ex) {
        ex.printStackTrace();
      }
    }
    if (taskScheduler != null) {
      taskScheduler.terminate();
    }
    if (this.expireLaunchingTaskThread != null && this.expireLaunchingTaskThread.isAlive()) {
      LOG.info("Stopping expireLaunchingTasks");
      this.expireLaunchingTaskThread.interrupt();
      try {
        this.expireLaunchingTaskThread.join();
      } catch (InterruptedException ex) {
        ex.printStackTrace();
      }
    }
    if (this.completedJobsStoreThread != null &&
        this.completedJobsStoreThread.isAlive()) {
      LOG.info("Stopping completedJobsStore thread");
      this.completedJobsStoreThread.interrupt();
      try {
        this.completedJobsStoreThread.join();
      } catch (InterruptedException ex) {
        ex.printStackTrace();
      }
    }
    LOG.info("stopped all jobtracker services");
    return;
  }
    
  ///////////////////////////////////////////////////////
  // Maintain lookup tables; called by JobInProgress
  // and TaskInProgress
  ///////////////////////////////////////////////////////
  void createTaskEntry(TaskAttemptID taskid, String taskTracker, TaskInProgress tip) {
    LOG.info("Adding task " + 
      (tip.isCleanupAttempt(taskid) ? "(cleanup)" : "") + 
      "'"  + taskid + "' to tip " + 
      tip.getTIPId() + ", for tracker '" + taskTracker + "'");

    // taskid --> tracker
    taskidToTrackerMap.put(taskid, taskTracker);

    // tracker --> taskid
    Set<TaskAttemptID> taskset = trackerToTaskMap.get(taskTracker);
    if (taskset == null) {
      taskset = new TreeSet<TaskAttemptID>();
      trackerToTaskMap.put(taskTracker, taskset);
    }
    taskset.add(taskid);

    // taskid --> TIP
    taskidToTIPMap.put(taskid, tip);
    
  }
    
  void removeTaskEntry(TaskAttemptID taskid) {
    // taskid --> tracker
    String tracker = taskidToTrackerMap.remove(taskid);

    // tracker --> taskid
    if (tracker != null) {
      Set<TaskAttemptID> trackerSet = trackerToTaskMap.get(tracker);
      if (trackerSet != null) {
        trackerSet.remove(taskid);
      }
    }

    // taskid --> TIP
    taskidToTIPMap.remove(taskid);
        
    LOG.debug("Removing task '" + taskid + "'");
  }
    
  /**
   * Mark a 'task' for removal later.
   * This function assumes that the JobTracker is locked on entry.
   * 
   * @param taskTracker the tasktracker at which the 'task' was running
   * @param taskid completed (success/failure/killed) task
   */
  void markCompletedTaskAttempt(String taskTracker, TaskAttemptID taskid) {
    // tracker --> taskid
    Set<TaskAttemptID> taskset = trackerToMarkedTasksMap.get(taskTracker);
    if (taskset == null) {
      taskset = new TreeSet<TaskAttemptID>();
      trackerToMarkedTasksMap.put(taskTracker, taskset);
    }
    taskset.add(taskid);
      
    LOG.debug("Marked '" + taskid + "' from '" + taskTracker + "'");
  }

  /**
   * Mark all 'non-running' jobs of the job for pruning.
   * This function assumes that the JobTracker is locked on entry.
   * 
   * @param job the completed job
   */
  void markCompletedJob(JobInProgress job) {
    for (TaskInProgress tip : job.getSetupTasks()) {
      for (TaskStatus taskStatus : tip.getTaskStatuses()) {
        if (taskStatus.getRunState() != TaskStatus.State.RUNNING && 
            taskStatus.getRunState() != TaskStatus.State.COMMIT_PENDING &&
            taskStatus.getRunState() != TaskStatus.State.UNASSIGNED) {
          markCompletedTaskAttempt(taskStatus.getTaskTracker(), 
                                   taskStatus.getTaskID());
        }
      }
    }
    for (TaskInProgress tip : job.getMapTasks()) {
      for (TaskStatus taskStatus : tip.getTaskStatuses()) {
        if (taskStatus.getRunState() != TaskStatus.State.RUNNING && 
            taskStatus.getRunState() != TaskStatus.State.COMMIT_PENDING &&
            taskStatus.getRunState() != TaskStatus.State.FAILED_UNCLEAN &&
            taskStatus.getRunState() != TaskStatus.State.KILLED_UNCLEAN &&
            taskStatus.getRunState() != TaskStatus.State.UNASSIGNED) {
          markCompletedTaskAttempt(taskStatus.getTaskTracker(), 
                                   taskStatus.getTaskID());
        }
      }
    }
    for (TaskInProgress tip : job.getReduceTasks()) {
      for (TaskStatus taskStatus : tip.getTaskStatuses()) {
        if (taskStatus.getRunState() != TaskStatus.State.RUNNING &&
            taskStatus.getRunState() != TaskStatus.State.COMMIT_PENDING &&
            taskStatus.getRunState() != TaskStatus.State.FAILED_UNCLEAN &&
            taskStatus.getRunState() != TaskStatus.State.KILLED_UNCLEAN &&
            taskStatus.getRunState() != TaskStatus.State.UNASSIGNED) {
          markCompletedTaskAttempt(taskStatus.getTaskTracker(), 
                                   taskStatus.getTaskID());
        }
      }
    }
  }
    
  /**
   * Remove all 'marked' tasks running on a given {@link TaskTracker}
   * from the {@link JobTracker}'s data-structures.
   * This function assumes that the JobTracker is locked on entry.
   * 
   * @param taskTracker tasktracker whose 'non-running' tasks are to be purged
   */
  private void removeMarkedTasks(String taskTracker) {
    // Purge all the 'marked' tasks which were running at taskTracker
    Set<TaskAttemptID> markedTaskSet = 
      trackerToMarkedTasksMap.get(taskTracker);
    if (markedTaskSet != null) {
      for (TaskAttemptID taskid : markedTaskSet) {
        removeTaskEntry(taskid);
        LOG.info("Removed completed task '" + taskid + "' from '" + 
                 taskTracker + "'");
      }
      // Clear
      trackerToMarkedTasksMap.remove(taskTracker);
    }
  }
    
  /**
   * Call {@link #removeTaskEntry(String)} for each of the
   * job's tasks.
   * When the JobTracker is retiring the long-completed
   * job, either because it has outlived {@link #RETIRE_JOB_INTERVAL}
   * or the limit of {@link #MAX_COMPLETE_USER_JOBS_IN_MEMORY} jobs 
   * has been reached, we can afford to nuke all it's tasks; a little
   * unsafe, but practically feasible. 
   * 
   * @param job the job about to be 'retired'
   */
  synchronized private void removeJobTasks(JobInProgress job) { 
    for (TaskInProgress tip : job.getMapTasks()) {
      for (TaskStatus taskStatus : tip.getTaskStatuses()) {
        removeTaskEntry(taskStatus.getTaskID());
      }
    }
    for (TaskInProgress tip : job.getReduceTasks()) {
      for (TaskStatus taskStatus : tip.getTaskStatuses()) {
        removeTaskEntry(taskStatus.getTaskID());
      }
    }
  }
    
  /**
   * Safe clean-up all data structures at the end of the 
   * job (success/failure/killed).
   * Here we also ensure that for a given user we maintain 
   * information for only MAX_COMPLETE_USER_JOBS_IN_MEMORY jobs 
   * on the JobTracker.
   *  
   * @param job completed job.
   */
  synchronized void finalizeJob(JobInProgress job) {
    // Mark the 'non-running' tasks for pruning
    markCompletedJob(job);
    
    JobEndNotifier.registerNotification(job.getJobConf(), job.getStatus());

    // start the merge of log files
    JobID id = job.getStatus().getJobID();
    if (job.hasRestarted()) {
      try {
        JobHistory.JobInfo.finalizeRecovery(id, job.getJobConf());
      } catch (IOException ioe) {
        LOG.info("Failed to finalize the log file recovery for job " + id, ioe);
      }
    }

    // mark the job as completed
    try {
      JobHistory.JobInfo.markCompleted(id);
    } catch (IOException ioe) {
      LOG.info("Failed to mark job " + id + " as completed!", ioe);
    }

    final JobTrackerInstrumentation metrics = getInstrumentation();
    metrics.finalizeJob(conf, id);
    
    long now = System.currentTimeMillis();
    
    // mark the job for cleanup at all the trackers
    addJobForCleanup(id);

    try {
      File userFileForJob =
        new File(lDirAlloc.getLocalPathToRead(SUBDIR + "/" + id,
                                              conf).toString());
      if (userFileForJob != null) {
        userFileForJob.delete();
      }
    } catch (IOException ioe) {
      LOG.info("Failed to delete job id mapping for job " + id, ioe);
    }

    // add the blacklisted trackers to potentially faulty list
    if (job.getStatus().getRunState() == JobStatus.SUCCEEDED) {
      if (job.getNoOfBlackListedTrackers() > 0) {
        for (String hostName : job.getBlackListedTrackers()) {
          faultyTrackers.incrementFaults(hostName);
        }
      }
    }

    String jobUser = job.getProfile().getUser();
    //add to the user to jobs mapping
    synchronized (userToJobsMap) {
      ArrayList<JobInProgress> userJobs = userToJobsMap.get(jobUser);
      if (userJobs == null) {
        userJobs =  new ArrayList<JobInProgress>();
        userToJobsMap.put(jobUser, userJobs);
      }
      userJobs.add(job);
    }
  }

  ///////////////////////////////////////////////////////
  // Accessors for objects that want info on jobs, tasks,
  // trackers, etc.
  ///////////////////////////////////////////////////////
  public int getTotalSubmissions() {
    return totalSubmissions;
  }
  public String getJobTrackerMachine() {
    return localMachine;
  }
  
  /**
   * Get the unique identifier (ie. timestamp) of this job tracker start.
   * @return a string with a unique identifier
   */
  public String getTrackerIdentifier() {
    return trackerIdentifier;
  }

  public int getTrackerPort() {
    return port;
  }
  public int getInfoPort() {
    return infoPort;
  }
  public long getStartTime() {
    return startTime;
  }
  public Vector<JobInProgress> runningJobs() {
    Vector<JobInProgress> v = new Vector<JobInProgress>();
    for (Iterator it = jobs.values().iterator(); it.hasNext();) {
      JobInProgress jip = (JobInProgress) it.next();
      JobStatus status = jip.getStatus();
      if (status.getRunState() == JobStatus.RUNNING) {
        v.add(jip);
      }
    }
    return v;
  }
  /**
   * Version that is called from a timer thread, and therefore needs to be
   * careful to synchronize.
   */
  public synchronized List<JobInProgress> getRunningJobs() {
    synchronized (jobs) {
      return runningJobs();
    }
  }
  public Vector<JobInProgress> failedJobs() {
    Vector<JobInProgress> v = new Vector<JobInProgress>();
    for (Iterator it = jobs.values().iterator(); it.hasNext();) {
      JobInProgress jip = (JobInProgress) it.next();
      JobStatus status = jip.getStatus();
      if ((status.getRunState() == JobStatus.FAILED)
          || (status.getRunState() == JobStatus.KILLED)) {
        v.add(jip);
      }
    }
    return v;
  }
  public Vector<JobInProgress> completedJobs() {
    Vector<JobInProgress> v = new Vector<JobInProgress>();
    for (Iterator it = jobs.values().iterator(); it.hasNext();) {
      JobInProgress jip = (JobInProgress) it.next();
      JobStatus status = jip.getStatus();
      if (status.getRunState() == JobStatus.SUCCEEDED) {
        v.add(jip);
      }
    }
    return v;
  }

  /**
   * Get all the task trackers in the cluster
   * 
   * @return {@link Collection} of {@link TaskTrackerStatus} 
   */
  public Collection<TaskTrackerStatus> taskTrackers() {
    Collection<TaskTrackerStatus> ttStatuses;
    synchronized (taskTrackers) {
      ttStatuses = 
        new ArrayList<TaskTrackerStatus>(taskTrackers.values().size());
      for (TaskTracker tt : taskTrackers.values()) {
        ttStatuses.add(tt.getStatus());
      }
    }
    return ttStatuses;
  }
  
  /**
   * Get the active task tracker statuses in the cluster
   *  
   * @return {@link Collection} of active {@link TaskTrackerStatus} 
   */
  public Collection<TaskTrackerStatus> activeTaskTrackers() {
    Collection<TaskTrackerStatus> activeTrackers = 
      new ArrayList<TaskTrackerStatus>();
    synchronized (taskTrackers) {
      for ( TaskTracker tt : taskTrackers.values()) {
        TaskTrackerStatus status = tt.getStatus();
        if (!faultyTrackers.isBlacklisted(status.getHost())) {
          activeTrackers.add(status);
        }
      }
    }
    return activeTrackers;
  }
  
  /**
   * Get the active and blacklisted task tracker names in the cluster. The first
   * element in the returned list contains the list of active tracker names.
   * The second element in the returned list contains the list of blacklisted
   * tracker names. 
   */
  public List<List<String>> taskTrackerNames() {
    List<String> activeTrackers = 
      new ArrayList<String>();
    List<String> blacklistedTrackers = 
      new ArrayList<String>();
    synchronized (taskTrackers) {
      for (TaskTracker tt : taskTrackers.values()) {
        TaskTrackerStatus status = tt.getStatus();
        if (!faultyTrackers.isBlacklisted(status.getHost())) {
          activeTrackers.add(status.getTrackerName());
        } else {
          blacklistedTrackers.add(status.getTrackerName());
        }
      }
    }
    List<List<String>> result = new ArrayList<List<String>>(2);
    result.add(activeTrackers);
    result.add(blacklistedTrackers);
    return result;
  }
  
  /**
   * Get the blacklisted task tracker statuses in the cluster
   *  
   * @return {@link Collection} of blacklisted {@link TaskTrackerStatus} 
   */
  public Collection<TaskTrackerStatus> blacklistedTaskTrackers() {
    Collection<TaskTrackerStatus> blacklistedTrackers = 
      new ArrayList<TaskTrackerStatus>();
    synchronized (taskTrackers) {
      for (TaskTracker tt : taskTrackers.values()) {
        TaskTrackerStatus status = tt.getStatus(); 
        if (faultyTrackers.isBlacklisted(status.getHost())) {
          blacklistedTrackers.add(status);
        }
      }
    }    
    return blacklistedTrackers;
  }

  int getFaultCount(String hostName) {
    return faultyTrackers.getFaultCount(hostName);
  }
  
  /**
   * Get the number of blacklisted trackers across all the jobs
   * 
   * @return
   */
  int getBlacklistedTrackerCount() {
    return faultyTrackers.numBlacklistedTrackers;
  }

  /**
   * Whether the tracker is blacklisted or not
   * 
   * @param trackerID
   * 
   * @return true if blacklisted, false otherwise
   */
  public boolean isBlacklisted(String trackerID) {
    TaskTrackerStatus status = getTaskTrackerStatus(trackerID);
    if (status != null) {
      return faultyTrackers.isBlacklisted(status.getHost());
    }
    return false;
  }
  
  public TaskTrackerStatus getTaskTrackerStatus(String trackerID) {
    TaskTracker taskTracker;
    synchronized (taskTrackers) {
      taskTracker = taskTrackers.get(trackerID);
    }
    return (taskTracker == null) ? null : taskTracker.getStatus();
  }

  public TaskTracker getTaskTracker(String trackerID) {
    synchronized (taskTrackers) {
      return taskTrackers.get(trackerID);
    }
  }

  JobTrackerStatistics getStatistics() {
    return statistics;
  }
  /**
   * Adds a new node to the jobtracker. It involves adding it to the expiry
   * thread and adding it for resolution
   * 
   * Assuming trackerExpiryQueue is locked on entry
   * 
   * @param status Task Tracker's status
   */
  private void addNewTracker(TaskTracker taskTracker) {
    TaskTrackerStatus status = taskTracker.getStatus();
    trackerExpiryQueue.add(status);

    //  Register the tracker if its not registered
    String hostname = status.getHost();
    if (getNode(status.getTrackerName()) == null) {
      // Making the network location resolution inline .. 
      resolveAndAddToTopology(hostname);
    }

    // add it to the set of tracker per host
    Set<TaskTracker> trackers = hostnameToTaskTracker.get(hostname);
    if (trackers == null) {
      trackers = Collections.synchronizedSet(new HashSet<TaskTracker>());
      hostnameToTaskTracker.put(hostname, trackers);
    }
    statistics.taskTrackerAdded(status.getTrackerName());
    LOG.info("Adding tracker " + status.getTrackerName() + " to host " 
             + hostname);
    trackers.add(taskTracker);
  }

  public Node resolveAndAddToTopology(String name) {
    List <String> tmpList = new ArrayList<String>(1);
    tmpList.add(name);
    List <String> rNameList = dnsToSwitchMapping.resolve(tmpList);
    String rName = rNameList.get(0);
    String networkLoc = NodeBase.normalize(rName);
    return addHostToNodeMapping(name, networkLoc);
  }
  
  private Node addHostToNodeMapping(String host, String networkLoc) {
    Node node;
    if ((node = clusterMap.getNode(networkLoc+"/"+host)) == null) {
      node = new NodeBase(host, networkLoc);
      clusterMap.add(node);
      if (node.getLevel() < getNumTaskCacheLevels()) {
        LOG.fatal("Got a host whose level is: " + node.getLevel() + "." 
                  + " Should get at least a level of value: " 
                  + getNumTaskCacheLevels());
        try {
          stopTracker();
        } catch (IOException ie) {
          LOG.warn("Exception encountered during shutdown: " 
                   + StringUtils.stringifyException(ie));
          System.exit(-1);
        }
      }
      hostnameToNodeMap.put(host, node);
      // Make an entry for the node at the max level in the cache
      nodesAtMaxLevel.add(getParentNode(node, getNumTaskCacheLevels() - 1));
    }
    return node;
  }

  /**
   * Returns a collection of nodes at the max level
   */
  public Collection<Node> getNodesAtMaxLevel() {
    return nodesAtMaxLevel;
  }

  public static Node getParentNode(Node node, int level) {
    for (int i = 0; i < level; ++i) {
      node = node.getParent();
    }
    return node;
  }

  /**
   * Return the Node in the network topology that corresponds to the hostname
   */
  public Node getNode(String name) {
    return hostnameToNodeMap.get(name);
  }
  public int getNumTaskCacheLevels() {
    return numTaskCacheLevels;
  }
  public int getNumResolvedTaskTrackers() {
    return numResolved;
  }
  
  public int getNumberOfUniqueHosts() {
    return uniqueHostsMap.size();
  }
  
  public void addJobInProgressListener(JobInProgressListener listener) {
    jobInProgressListeners.add(listener);
  }

  public void removeJobInProgressListener(JobInProgressListener listener) {
    jobInProgressListeners.remove(listener);
  }
  
  // Update the listeners about the job
  // Assuming JobTracker is locked on entry.
  private void updateJobInProgressListeners(JobChangeEvent event) {
    for (JobInProgressListener listener : jobInProgressListeners) {
      listener.jobUpdated(event);
    }
  }
  
  /**
   * Return the {@link QueueManager} associated with the JobTracker.
   */
  public QueueManager getQueueManager() {
    return queueManager;
  }
  
  ////////////////////////////////////////////////////
  // InterTrackerProtocol
  ////////////////////////////////////////////////////
  
  public String getBuildVersion() throws IOException{
    return VersionInfo.getBuildVersion();
  }

  /**
   * The periodic heartbeat mechanism between the {@link TaskTracker} and
   * the {@link JobTracker}.
   * 
   * The {@link JobTracker} processes the status information sent by the 
   * {@link TaskTracker} and responds with instructions to start/stop 
   * tasks or jobs, and also 'reset' instructions during contingencies. 
   */
  public synchronized HeartbeatResponse heartbeat(TaskTrackerStatus status, 
                                                  boolean restarted,
                                                  boolean initialContact,
                                                  boolean acceptNewTasks, 
                                                  short responseId) 
    throws IOException {
    if (LOG.isDebugEnabled()) {
      LOG.debug("Got heartbeat from: " + status.getTrackerName() + 
                " (restarted: " + restarted + 
                " initialContact: " + initialContact + 
                " acceptNewTasks: " + acceptNewTasks + ")" +
                " with responseId: " + responseId);
    }

    // Make sure heartbeat is from a tasktracker allowed by the jobtracker.
    if (!acceptTaskTracker(status)) {
      throw new DisallowedTaskTrackerException(status);
    }

    // First check if the last heartbeat response got through
    String trackerName = status.getTrackerName();
    long now = System.currentTimeMillis();
    boolean isBlacklisted = false;
    if (restarted) {
      faultyTrackers.markTrackerHealthy(status.getHost());
    } else {
      isBlacklisted = 
        faultyTrackers.shouldAssignTasksToTracker(status.getHost(), now);
    }
    
    HeartbeatResponse prevHeartbeatResponse =
      trackerToHeartbeatResponseMap.get(trackerName);
    boolean addRestartInfo = false;

    if (initialContact != true) {
      // If this isn't the 'initial contact' from the tasktracker,
      // there is something seriously wrong if the JobTracker has
      // no record of the 'previous heartbeat'; if so, ask the 
      // tasktracker to re-initialize itself.
      if (prevHeartbeatResponse == null) {
        // This is the first heartbeat from the old tracker to the newly 
        // started JobTracker
        if (hasRestarted()) {
          addRestartInfo = true;
          // inform the recovery manager about this tracker joining back
          recoveryManager.unMarkTracker(trackerName);
        } else {
          // Jobtracker might have restarted but no recovery is needed
          // otherwise this code should not be reached
          LOG.warn("Serious problem, cannot find record of 'previous' " +
                   "heartbeat for '" + trackerName + 
                   "'; reinitializing the tasktracker");
          return new HeartbeatResponse(responseId, 
              new TaskTrackerAction[] {new ReinitTrackerAction()});
        }

      } else {
                
        // It is completely safe to not process a 'duplicate' heartbeat from a 
        // {@link TaskTracker} since it resends the heartbeat when rpcs are 
        // lost see {@link TaskTracker.transmitHeartbeat()};
        // acknowledge it by re-sending the previous response to let the 
        // {@link TaskTracker} go forward. 
        if (prevHeartbeatResponse.getResponseId() != responseId) {
          LOG.info("Ignoring 'duplicate' heartbeat from '" + 
              trackerName + "'; resending the previous 'lost' response");
          return prevHeartbeatResponse;
        }
      }
    }
      
    // Process this heartbeat 
    short newResponseId = (short)(responseId + 1);
    status.setLastSeen(now);
    if (!processHeartbeat(status, initialContact)) {
      if (prevHeartbeatResponse != null) {
        trackerToHeartbeatResponseMap.remove(trackerName);
      }
      return new HeartbeatResponse(newResponseId, 
                   new TaskTrackerAction[] {new ReinitTrackerAction()});
    }
      
    // Initialize the response to be sent for the heartbeat
    HeartbeatResponse response = new HeartbeatResponse(newResponseId, null);
    List<TaskTrackerAction> actions = new ArrayList<TaskTrackerAction>();
    isBlacklisted = faultyTrackers.isBlacklisted(status.getHost());
    // Check for new tasks to be executed on the tasktracker
    if (recoveryManager.shouldSchedule() && acceptNewTasks && !isBlacklisted) {
      TaskTrackerStatus taskTrackerStatus = getTaskTrackerStatus(trackerName) ;
      if (taskTrackerStatus == null) {
        LOG.warn("Unknown task tracker polling; ignoring: " + trackerName);
      } else {
        List<Task> tasks = getSetupAndCleanupTasks(taskTrackerStatus);
        if (tasks == null ) {
          tasks = taskScheduler.assignTasks(taskTrackers.get(trackerName));
        }
        if (tasks != null) {
          for (Task task : tasks) {
            expireLaunchingTasks.addNewTask(task.getTaskID());
            LOG.debug(trackerName + " -> LaunchTask: " + task.getTaskID());
            actions.add(new LaunchTaskAction(task));
          }
        }
      }
    }
      
    // Check for tasks to be killed
    List<TaskTrackerAction> killTasksList = getTasksToKill(trackerName);
    if (killTasksList != null) {
      actions.addAll(killTasksList);
    }
     
    // Check for jobs to be killed/cleanedup
    List<TaskTrackerAction> killJobsList = getJobsForCleanup(trackerName);
    if (killJobsList != null) {
      actions.addAll(killJobsList);
    }

    // Check for tasks whose outputs can be saved
    List<TaskTrackerAction> commitTasksList = getTasksToSave(status);
    if (commitTasksList != null) {
      actions.addAll(commitTasksList);
    }

    // calculate next heartbeat interval and put in heartbeat response
    int nextInterval = getNextHeartbeatInterval();
    response.setHeartbeatInterval(nextInterval);
    response.setActions(
                        actions.toArray(new TaskTrackerAction[actions.size()]));
    
    // check if the restart info is req
    if (addRestartInfo) {
      response.setRecoveredJobs(recoveryManager.getJobsToRecover());
    }
        
    // Update the trackerToHeartbeatResponseMap
    trackerToHeartbeatResponseMap.put(trackerName, response);

    // Done processing the hearbeat, now remove 'marked' tasks
    removeMarkedTasks(trackerName);
        
    return response;
  }
  
  /**
   * Calculates next heartbeat interval using cluster size.
   * Heartbeat interval is incremented 1second for every 50 nodes. 
   * @return next heartbeat interval.
   */
  public int getNextHeartbeatInterval() {
    // get the no of task trackers
    int clusterSize = getClusterStatus().getTaskTrackers();
    int heartbeatInterval =  Math.max(
                                (int)(1000 * Math.ceil((double)clusterSize / 
                                                       CLUSTER_INCREMENT)),
                                HEARTBEAT_INTERVAL_MIN) ;
    return heartbeatInterval;
  }

  /**
   * Return if the specified tasktracker is in the hosts list, 
   * if one was configured.  If none was configured, then this 
   * returns true.
   */
  private boolean inHostsList(TaskTrackerStatus status) {
    Set<String> hostsList = hostsReader.getHosts();
    return (hostsList.isEmpty() || hostsList.contains(status.getHost()));
  }

  /**
   * Return if the specified tasktracker is in the exclude list.
   */
  private boolean inExcludedHostsList(TaskTrackerStatus status) {
    Set<String> excludeList = hostsReader.getExcludedHosts();
    return excludeList.contains(status.getHost());
  }

  /**
   * Returns true if the tasktracker is in the hosts list and 
   * not in the exclude list. 
   */
  private boolean acceptTaskTracker(TaskTrackerStatus status) {
    return (inHostsList(status) && !inExcludedHostsList(status));
  }
    
  /**
   * Update the last recorded status for the given task tracker.
   * It assumes that the taskTrackers are locked on entry.
   * @param trackerName The name of the tracker
   * @param status The new status for the task tracker
   * @return Was an old status found?
   */
  private boolean updateTaskTrackerStatus(String trackerName,
                                          TaskTrackerStatus status) {
    TaskTracker tt = getTaskTracker(trackerName);
    TaskTrackerStatus oldStatus = (tt == null) ? null : tt.getStatus();
    if (oldStatus != null) {
      totalMaps -= oldStatus.countMapTasks();
      totalReduces -= oldStatus.countReduceTasks();
      if (!faultyTrackers.isBlacklisted(oldStatus.getHost())) {
        int mapSlots = oldStatus.getMaxMapSlots();
        totalMapTaskCapacity -= mapSlots;
        int reduceSlots = oldStatus.getMaxReduceSlots();
        totalReduceTaskCapacity -= reduceSlots;
      }
      if (status == null) {
        taskTrackers.remove(trackerName);
        Integer numTaskTrackersInHost = 
          uniqueHostsMap.get(oldStatus.getHost());
        numTaskTrackersInHost --;
        if (numTaskTrackersInHost > 0)  {
          uniqueHostsMap.put(oldStatus.getHost(), numTaskTrackersInHost);
        }
        else {
          uniqueHostsMap.remove(oldStatus.getHost());
        }
      }
    }
    if (status != null) {
      totalMaps += status.countMapTasks();
      totalReduces += status.countReduceTasks();
      if (!faultyTrackers.isBlacklisted(status.getHost())) {
        int mapSlots = status.getMaxMapSlots();
        totalMapTaskCapacity += mapSlots;
        int reduceSlots = status.getMaxReduceSlots();
        totalReduceTaskCapacity += reduceSlots;
      }
      boolean alreadyPresent = false;
      TaskTracker taskTracker = taskTrackers.get(trackerName);
      if (taskTracker != null) {
        alreadyPresent = true;
      } else {
        taskTracker = new TaskTracker(trackerName);
      }
      
      taskTracker.setStatus(status);
      taskTrackers.put(trackerName, taskTracker);
      
      if (LOG.isDebugEnabled()) {
        int runningMaps = 0, runningReduces = 0;
        int commitPendingMaps = 0, commitPendingReduces = 0;
        int unassignedMaps = 0, unassignedReduces = 0;
        int miscMaps = 0, miscReduces = 0;
        List<TaskStatus> taskReports = status.getTaskReports();
        for (Iterator<TaskStatus> it = taskReports.iterator(); it.hasNext();) {
          TaskStatus ts = (TaskStatus) it.next();
          boolean isMap = ts.getIsMap();
          TaskStatus.State state = ts.getRunState();
          if (state == TaskStatus.State.RUNNING) {
            if (isMap) { ++runningMaps; }
            else { ++runningReduces; }
          } else if (state == TaskStatus.State.UNASSIGNED) {
            if (isMap) { ++unassignedMaps; }
            else { ++unassignedReduces; }
          } else if (state == TaskStatus.State.COMMIT_PENDING) {
            if (isMap) { ++commitPendingMaps; }
            else { ++commitPendingReduces; }
          } else {
            if (isMap) { ++miscMaps; } 
            else { ++miscReduces; } 
          }
        }
        LOG.debug(trackerName + ": Status -" +
                  " running(m) = " + runningMaps + 
                  " unassigned(m) = " + unassignedMaps + 
                  " commit_pending(m) = " + commitPendingMaps +
                  " misc(m) = " + miscMaps +
                  " running(r) = " + runningReduces + 
                  " unassigned(r) = " + unassignedReduces + 
                  " commit_pending(r) = " + commitPendingReduces +
                  " misc(r) = " + miscReduces); 
      }

      if (!alreadyPresent)  {
        Integer numTaskTrackersInHost = 
          uniqueHostsMap.get(status.getHost());
        if (numTaskTrackersInHost == null) {
          numTaskTrackersInHost = 0;
        }
        numTaskTrackersInHost ++;
        uniqueHostsMap.put(status.getHost(), numTaskTrackersInHost);
      }
    }
    getInstrumentation().setMapSlots(totalMapTaskCapacity);
    getInstrumentation().setReduceSlots(totalReduceTaskCapacity);
    return oldStatus != null;
  }
  
  
  private void updateNodeHealthStatus(TaskTrackerStatus trackerStatus) {
    TaskTrackerHealthStatus status = trackerStatus.getHealthStatus();
    synchronized (faultyTrackers) {
      faultyTrackers.setNodeHealthStatus(trackerStatus.getHost(), 
          status.isNodeHealthy(), status.getHealthReport());
    }
  }
    
  /**
   * Process incoming heartbeat messages from the task trackers.
   */
  private synchronized boolean processHeartbeat(
                                 TaskTrackerStatus trackerStatus, 
                                 boolean initialContact) {
    String trackerName = trackerStatus.getTrackerName();

    synchronized (taskTrackers) {
      synchronized (trackerExpiryQueue) {
        boolean seenBefore = updateTaskTrackerStatus(trackerName,
                                                     trackerStatus);
        TaskTracker taskTracker = getTaskTracker(trackerName);
        if (initialContact) {
          // If it's first contact, then clear out 
          // any state hanging around
          if (seenBefore) {
            lostTaskTracker(taskTracker);
          }
        } else {
          // If not first contact, there should be some record of the tracker
          if (!seenBefore) {
            LOG.warn("Status from unknown Tracker : " + trackerName);
            updateTaskTrackerStatus(trackerName, null);
            return false;
          }
        }

        if (initialContact) {
          // if this is lost tracker that came back now, and if it blacklisted
          // increment the count of blacklisted trackers in the cluster
          if (isBlacklisted(trackerName)) {
            faultyTrackers.numBlacklistedTrackers += 1;
          }
          addNewTracker(taskTracker);
        }
      }
    }

    updateTaskStatuses(trackerStatus);
    updateNodeHealthStatus(trackerStatus);
    
    return true;
  }

  /**
   * A tracker wants to know if any of its Tasks have been
   * closed (because the job completed, whether successfully or not)
   */
  private synchronized List<TaskTrackerAction> getTasksToKill(
                                                              String taskTracker) {
    
    Set<TaskAttemptID> taskIds = trackerToTaskMap.get(taskTracker);
    List<TaskTrackerAction> killList = new ArrayList<TaskTrackerAction>();
    if (taskIds != null) {
      for (TaskAttemptID killTaskId : taskIds) {
        TaskInProgress tip = taskidToTIPMap.get(killTaskId);
        if (tip == null) {
          continue;
        }
        if (tip.shouldClose(killTaskId)) {
          // 
          // This is how the JobTracker ends a task at the TaskTracker.
          // It may be successfully completed, or may be killed in
          // mid-execution.
          //
          if (!tip.getJob().isComplete()) {
            killList.add(new KillTaskAction(killTaskId));
            LOG.debug(taskTracker + " -> KillTaskAction: " + killTaskId);
          }
        }
      }
    }
    
    // add the stray attempts for uninited jobs
    synchronized (trackerToTasksToCleanup) {
      Set<TaskAttemptID> set = trackerToTasksToCleanup.remove(taskTracker);
      if (set != null) {
        for (TaskAttemptID id : set) {
          killList.add(new KillTaskAction(id));
        }
      }
    }
    return killList;
  }

  /**
   * Add a job to cleanup for the tracker.
   */
  private void addJobForCleanup(JobID id) {
    for (String taskTracker : taskTrackers.keySet()) {
      LOG.debug("Marking job " + id + " for cleanup by tracker " + taskTracker);
      synchronized (trackerToJobsToCleanup) {
        Set<JobID> jobsToKill = trackerToJobsToCleanup.get(taskTracker);
        if (jobsToKill == null) {
          jobsToKill = new HashSet<JobID>();
          trackerToJobsToCleanup.put(taskTracker, jobsToKill);
        }
        jobsToKill.add(id);
      }
    }
  }
  
  /**
   * A tracker wants to know if any job needs cleanup because the job completed.
   */
  private List<TaskTrackerAction> getJobsForCleanup(String taskTracker) {
    Set<JobID> jobs = null;
    synchronized (trackerToJobsToCleanup) {
      jobs = trackerToJobsToCleanup.remove(taskTracker);
    }
    if (jobs != null) {
      // prepare the actions list
      List<TaskTrackerAction> killList = new ArrayList<TaskTrackerAction>();
      for (JobID killJobId : jobs) {
        killList.add(new KillJobAction(killJobId));
        LOG.debug(taskTracker + " -> KillJobAction: " + killJobId);
      }

      return killList;
    }
    return null;
  }

  /**
   * A tracker wants to know if any of its Tasks can be committed 
   */
  private synchronized List<TaskTrackerAction> getTasksToSave(
                                                 TaskTrackerStatus tts) {
    List<TaskStatus> taskStatuses = tts.getTaskReports();
    if (taskStatuses != null) {
      List<TaskTrackerAction> saveList = new ArrayList<TaskTrackerAction>();
      for (TaskStatus taskStatus : taskStatuses) {
        if (taskStatus.getRunState() == TaskStatus.State.COMMIT_PENDING) {
          TaskAttemptID taskId = taskStatus.getTaskID();
          TaskInProgress tip = taskidToTIPMap.get(taskId);
          if (tip == null) {
            continue;
          }
          if (tip.shouldCommit(taskId)) {
            saveList.add(new CommitTaskAction(taskId));
            LOG.debug(tts.getTrackerName() + 
                      " -> CommitTaskAction: " + taskId);
          }
        }
      }
      return saveList;
    }
    return null;
  }
  
  // returns cleanup tasks first, then setup tasks.
  synchronized List<Task> getSetupAndCleanupTasks(
    TaskTrackerStatus taskTracker) throws IOException {
    int maxMapTasks = taskTracker.getMaxMapSlots();
    int maxReduceTasks = taskTracker.getMaxReduceSlots();
    int numMaps = taskTracker.countOccupiedMapSlots();
    int numReduces = taskTracker.countOccupiedReduceSlots();
    int numTaskTrackers = getClusterStatus().getTaskTrackers();
    int numUniqueHosts = getNumberOfUniqueHosts();

    Task t = null;
    synchronized (jobs) {
      if (numMaps < maxMapTasks) {
        for (Iterator<JobInProgress> it = jobs.values().iterator();
             it.hasNext();) {
          JobInProgress job = it.next();
          t = job.obtainJobCleanupTask(taskTracker, numTaskTrackers,
                                    numUniqueHosts, true);
          if (t != null) {
            return Collections.singletonList(t);
          }
        }
        for (Iterator<JobInProgress> it = jobs.values().iterator();
             it.hasNext();) {
          JobInProgress job = it.next();
          t = job.obtainTaskCleanupTask(taskTracker, true);
          if (t != null) {
            return Collections.singletonList(t);
          }
        }
        for (Iterator<JobInProgress> it = jobs.values().iterator();
             it.hasNext();) {
          JobInProgress job = it.next();
          t = job.obtainJobSetupTask(taskTracker, numTaskTrackers,
                                  numUniqueHosts, true);
          if (t != null) {
            return Collections.singletonList(t);
          }
        }
      }
      if (numReduces < maxReduceTasks) {
        for (Iterator<JobInProgress> it = jobs.values().iterator();
             it.hasNext();) {
          JobInProgress job = it.next();
          t = job.obtainJobCleanupTask(taskTracker, numTaskTrackers,
                                    numUniqueHosts, false);
          if (t != null) {
            return Collections.singletonList(t);
          }
        }
        for (Iterator<JobInProgress> it = jobs.values().iterator();
             it.hasNext();) {
          JobInProgress job = it.next();
          t = job.obtainTaskCleanupTask(taskTracker, false);
          if (t != null) {
            return Collections.singletonList(t);
          }
        }
        for (Iterator<JobInProgress> it = jobs.values().iterator();
             it.hasNext();) {
          JobInProgress job = it.next();
          t = job.obtainJobSetupTask(taskTracker, numTaskTrackers,
                                    numUniqueHosts, false);
          if (t != null) {
            return Collections.singletonList(t);
          }
        }
      }
    }
    return null;
  }

  /**
   * Grab the local fs name
   */
  public synchronized String getFilesystemName() throws IOException {
    if (fs == null) {
      throw new IllegalStateException("FileSystem object not available yet");
    }
    return fs.getUri().toString();
  }


  public void reportTaskTrackerError(String taskTracker,
                                     String errorClass,
                                     String errorMessage) throws IOException {
    LOG.warn("Report from " + taskTracker + ": " + errorMessage);        
  }

  /**
   * Remove the job_ from jobids to get the unique string.
   */
  static String getJobUniqueString(String jobid) {
    return jobid.substring(4);
  }

  ////////////////////////////////////////////////////
  // JobSubmissionProtocol
  ////////////////////////////////////////////////////

  /**
   * Allocates a new JobId string.
   */
  public synchronized JobID getNewJobId() throws IOException {
    JobID id = new JobID(getTrackerIdentifier(), nextJobId++);

    // get the user group info
    UserGroupInformation ugi = UserGroupInformation.getCurrentUGI();

    // mark the user for this id
    jobToUserMap.put(id, ugi.getUserName());

    LOG.info("Job id " + id + " assigned to user " + ugi.getUserName());

    return id;
  }

  /**
   * JobTracker.submitJob() kicks off a new job.  
   *
   * Create a 'JobInProgress' object, which contains both JobProfile
   * and JobStatus.  Those two sub-objects are sometimes shipped outside
   * of the JobTracker.  But JobInProgress adds info that's useful for
   * the JobTracker alone.
   */
  public synchronized JobStatus submitJob(JobID jobId) throws IOException {
    if(jobs.containsKey(jobId)) {
      //job already running, don't start twice
      return jobs.get(jobId).getStatus();
    }

    // check if the owner is uploding the splits or not
    // get the user group info
    UserGroupInformation ugi = UserGroupInformation.getCurrentUGI();

    // check if the user invoking this api is the owner of this job
    if (!jobToUserMap.get(jobId).equals(ugi.getUserName())) {
      throw new IOException("User " + ugi.getUserName() 
                            + " is not the owner of the job " + jobId);
    }
    
    jobToUserMap.remove(jobId);

    // persist
    File userFileForJob =  
      new File(lDirAlloc.getLocalPathForWrite(SUBDIR + "/" + jobId, 
                                              conf).toString());
    if (userFileForJob == null) {
      LOG.info("Failed to create job-id file for job " + jobId + " at " + userFileForJob);
    } else {
      FileOutputStream fout = new FileOutputStream(userFileForJob);
      BufferedWriter writer = null;

      try {
        writer = new BufferedWriter(new OutputStreamWriter(fout));
        writer.write(ugi.getUserName() + "\n");
      } finally {
        if (writer != null) {
          writer.close();
        }
        fout.close();
      }

      LOG.info("Job " + jobId + " user info persisted to file : " + userFileForJob);
    }

    JobInProgress job = null;
    try {
      job = new JobInProgress(jobId, this, this.conf, ugi.getUserName(), 0);
    } catch (Exception e) {
      if (userFileForJob != null) {
        userFileForJob.delete();
      }
      throw new IOException(e);
    }
    
    String queue = job.getProfile().getQueueName();
    if(!(queueManager.getQueues().contains(queue))) {      
      new CleanupQueue().addToQueue(conf,getSystemDirectoryForJob(jobId));
      job.fail();
      if (userFileForJob != null) {
        userFileForJob.delete();
      }
      throw new IOException("Queue \"" + queue + "\" does not exist");        
    }

    // check for access
    try {
      checkAccess(job, QueueManager.QueueOperation.SUBMIT_JOB);
    } catch (IOException ioe) {
       LOG.warn("Access denied for user " + job.getJobConf().getUser() 
                + ". Ignoring job " + jobId, ioe);
      job.fail();
      if (userFileForJob != null) {
        userFileForJob.delete();
      }
      new CleanupQueue().addToQueue(conf, getSystemDirectoryForJob(jobId));
      throw ioe;
    }

    // Check the job if it cannot run in the cluster because of invalid memory
    // requirements.
    try {
      checkMemoryRequirements(job);
    } catch (IOException ioe) {
      new CleanupQueue().addToQueue(conf, getSystemDirectoryForJob(jobId));
      throw ioe;
    }

   return addJob(jobId, job); 
  }

  /**
   * Adds a job to the jobtracker. Make sure that the checks are inplace before
   * adding a job. This is the core job submission logic
   * @param jobId The id for the job submitted which needs to be added
   */
  private synchronized JobStatus addJob(JobID jobId, JobInProgress job) {
    totalSubmissions++;

    synchronized (jobs) {
      synchronized (taskScheduler) {
        jobs.put(job.getProfile().getJobID(), job);
        for (JobInProgressListener listener : jobInProgressListeners) {
          try {
            listener.jobAdded(job);
          } catch (IOException ioe) {
            LOG.warn("Failed to add and so skipping the job : "
                + job.getJobID() + ". Exception : " + ioe);
          }
        }
      }
    }
    myInstrumentation.submitJob(job.getJobConf(), jobId);
    return job.getStatus();
  }

  // Check whether the specified operation can be performed
  // related to the job.
  private void checkAccess(JobInProgress job, 
                                QueueManager.QueueOperation oper) 
                                  throws IOException {
    // get the user group info
    UserGroupInformation ugi = UserGroupInformation.getCurrentUGI();
    checkAccess(job, oper, ugi);
  }

  // use the passed ugi for checking the access
  private void checkAccess(JobInProgress job, QueueManager.QueueOperation oper,
                           UserGroupInformation ugi) throws IOException {
    // get the queue
    String queue = job.getProfile().getQueueName();
    if (!queueManager.hasAccess(queue, job, oper, ugi)) {
      throw new AccessControlException("User " 
                            + ugi.getUserName() 
                            + " cannot perform "
                            + "operation " + oper + " on queue " + queue +
                            ".\n Please run \"hadoop queue -showacls\" " +
                            "command to find the queues you have access" +
                            " to .");
    }
  }

  /**@deprecated use {@link #getClusterStatus(boolean)}*/
  @Deprecated
  public synchronized ClusterStatus getClusterStatus() {
    return getClusterStatus(false);
  }

  public synchronized ClusterStatus getClusterStatus(boolean detailed) {
    synchronized (taskTrackers) {
      if (detailed) {
        List<List<String>> trackerNames = taskTrackerNames();
        return new ClusterStatus(trackerNames.get(0),
            trackerNames.get(1),
            TASKTRACKER_EXPIRY_INTERVAL,
            totalMaps,
            totalReduces,
            totalMapTaskCapacity,
            totalReduceTaskCapacity, 
            state, getExcludedNodes().size()
            );
      } else {
        return new ClusterStatus(taskTrackers.size() - 
            getBlacklistedTrackerCount(),
            getBlacklistedTrackerCount(),
            TASKTRACKER_EXPIRY_INTERVAL,
            totalMaps,
            totalReduces,
            totalMapTaskCapacity,
            totalReduceTaskCapacity, 
            state, getExcludedNodes().size());          
      }
    }
  }
    
  public synchronized void killJob(JobID jobid) throws IOException {
    if (null == jobid) {
      LOG.info("Null jobid object sent to JobTracker.killJob()");
      return;
    }
    
    JobInProgress job = jobs.get(jobid);
    
    if (null == job) {
      LOG.info("killJob(): JobId " + jobid.toString() + " is not a valid job");
      return;
    }
        
    checkAccess(job, QueueManager.QueueOperation.ADMINISTER_JOBS);
    killJob(job);
  }
  
  private synchronized void killJob(JobInProgress job) {
    LOG.info("Killing job " + job.getJobID());
    JobStatus prevStatus = (JobStatus)job.getStatus().clone();
    job.kill();
    
    // Inform the listeners if the job is killed
    // Note : 
    //   If the job is killed in the PREP state then the listeners will be 
    //   invoked
    //   If the job is killed in the RUNNING state then cleanup tasks will be 
    //   launched and the updateTaskStatuses() will take care of it
    JobStatus newStatus = (JobStatus)job.getStatus().clone();
    if (prevStatus.getRunState() != newStatus.getRunState()
        && newStatus.getRunState() == JobStatus.KILLED) {
      JobStatusChangeEvent event = 
        new JobStatusChangeEvent(job, EventType.RUN_STATE_CHANGED, prevStatus, 
            newStatus);
      updateJobInProgressListeners(event);
    }
  }

  public void initJob(JobInProgress job) {
    if (null == job) {
      LOG.info("Init on null job is not valid");
      return;
    }
	        
    try {
      JobStatus prevStatus = (JobStatus)job.getStatus().clone();
      LOG.info("Initializing " + job.getJobID());
      job.initTasks();
      // Inform the listeners if the job state has changed
      // Note : that the job will be in PREP state.
      JobStatus newStatus = (JobStatus)job.getStatus().clone();
      if (prevStatus.getRunState() != newStatus.getRunState()) {
        JobStatusChangeEvent event = 
          new JobStatusChangeEvent(job, EventType.RUN_STATE_CHANGED, prevStatus, 
              newStatus);
        synchronized (JobTracker.this) {
          updateJobInProgressListeners(event);
        }
      }
    } catch (KillInterruptedException kie) {
      //   If job was killed during initialization, job state will be KILLED
      LOG.error("Job initialization interrupted:\n" +
          StringUtils.stringifyException(kie));
      killJob(job);
    } catch (Throwable t) {
      // If the job initialization is failed, job state will be FAILED
      LOG.error("Job initialization failed:\n" +
          StringUtils.stringifyException(t));
      failJob(job);
    }
	 }

  /**
   * Fail a job and inform the listeners. Other components in the framework 
   * should use this to fail a job.
   */
  public synchronized void failJob(JobInProgress job) {
    if (null == job) {
      LOG.info("Fail on null job is not valid");
      return;
    }
         
    JobStatus prevStatus = (JobStatus)job.getStatus().clone();
    LOG.info("Failing job " + job.getJobID());
    job.fail();
     
    // Inform the listeners if the job state has changed
    JobStatus newStatus = (JobStatus)job.getStatus().clone();
    if (prevStatus.getRunState() != newStatus.getRunState()) {
      JobStatusChangeEvent event = 
        new JobStatusChangeEvent(job, EventType.RUN_STATE_CHANGED, prevStatus, 
            newStatus);
      updateJobInProgressListeners(event);
    }
  }
  
  /**
   * Set the priority of a job
   * @param jobid id of the job
   * @param priority new priority of the job
   */
  public synchronized void setJobPriority(JobID jobid, 
                                              String priority)
                                                throws IOException {
    JobInProgress job = jobs.get(jobid);
    if (null == job) {
        LOG.info("setJobPriority(): JobId " + jobid.toString()
            + " is not a valid job");
        return;
    }
    checkAccess(job, QueueManager.QueueOperation.ADMINISTER_JOBS);
    JobPriority newPriority = JobPriority.valueOf(priority);
    setJobPriority(jobid, newPriority);
  }
                           
  void storeCompletedJob(JobInProgress job) {
    //persists the job info in DFS
    completedJobStatusStore.store(job);
  }

  public JobProfile getJobProfile(JobID jobid) {
    synchronized (this) {
      JobInProgress job = jobs.get(jobid);
      if (job != null) {
        return job.getProfile();
      }  else {
        RetireJobInfo info = retireJobs.get(jobid);
        if (info != null) {
          return info.profile;
        }
      }
    }
    return completedJobStatusStore.readJobProfile(jobid);
  }
  public JobStatus getJobStatus(JobID jobid) {
    if (null == jobid) {
      LOG.warn("JobTracker.getJobStatus() cannot get status for null jobid");
      return null;
    }
    synchronized (this) {
      JobInProgress job = jobs.get(jobid);
      if (job != null) {
        return job.getStatus();
      } else {
        
        RetireJobInfo info = retireJobs.get(jobid);
        if (info != null) {
          return info.status;
        }
      }
    }
    return completedJobStatusStore.readJobStatus(jobid);
  }
  public Counters getJobCounters(JobID jobid) {
    synchronized (this) {
      JobInProgress job = jobs.get(jobid);
      if (job != null) {
        return job.getCounters();
      } 
    }
    return completedJobStatusStore.readCounters(jobid);
  }
  public synchronized TaskReport[] getMapTaskReports(JobID jobid) {
    JobInProgress job = jobs.get(jobid);
    if (job == null) {
      return new TaskReport[0];
    } else {
      Vector<TaskReport> reports = new Vector<TaskReport>();
      Vector<TaskInProgress> completeMapTasks =
        job.reportTasksInProgress(true, true);
      for (Iterator it = completeMapTasks.iterator(); it.hasNext();) {
        TaskInProgress tip = (TaskInProgress) it.next();
        reports.add(tip.generateSingleReport());
      }
      Vector<TaskInProgress> incompleteMapTasks =
        job.reportTasksInProgress(true, false);
      for (Iterator it = incompleteMapTasks.iterator(); it.hasNext();) {
        TaskInProgress tip = (TaskInProgress) it.next();
        reports.add(tip.generateSingleReport());
      }
      return reports.toArray(new TaskReport[reports.size()]);
    }
  }

  public synchronized TaskReport[] getReduceTaskReports(JobID jobid) {
    JobInProgress job = jobs.get(jobid);
    if (job == null) {
      return new TaskReport[0];
    } else {
      Vector<TaskReport> reports = new Vector<TaskReport>();
      Vector completeReduceTasks = job.reportTasksInProgress(false, true);
      for (Iterator it = completeReduceTasks.iterator(); it.hasNext();) {
        TaskInProgress tip = (TaskInProgress) it.next();
        reports.add(tip.generateSingleReport());
      }
      Vector incompleteReduceTasks = job.reportTasksInProgress(false, false);
      for (Iterator it = incompleteReduceTasks.iterator(); it.hasNext();) {
        TaskInProgress tip = (TaskInProgress) it.next();
        reports.add(tip.generateSingleReport());
      }
      return reports.toArray(new TaskReport[reports.size()]);
    }
  }

  public synchronized TaskReport[] getCleanupTaskReports(JobID jobid) {
    JobInProgress job = jobs.get(jobid);
    if (job == null) {
      return new TaskReport[0];
    } else {
      Vector<TaskReport> reports = new Vector<TaskReport>();
      Vector<TaskInProgress> completeTasks = job.reportCleanupTIPs(true);
      for (Iterator<TaskInProgress> it = completeTasks.iterator();
           it.hasNext();) {
        TaskInProgress tip = (TaskInProgress) it.next();
        reports.add(tip.generateSingleReport());
      }
      Vector<TaskInProgress> incompleteTasks = job.reportCleanupTIPs(false);
      for (Iterator<TaskInProgress> it = incompleteTasks.iterator(); 
           it.hasNext();) {
        TaskInProgress tip = (TaskInProgress) it.next();
        reports.add(tip.generateSingleReport());
      }
      return reports.toArray(new TaskReport[reports.size()]);
    }
  
  }
  
  public synchronized TaskReport[] getSetupTaskReports(JobID jobid) {
    JobInProgress job = jobs.get(jobid);
    if (job == null) {
      return new TaskReport[0];
    } else {
      Vector<TaskReport> reports = new Vector<TaskReport>();
      Vector<TaskInProgress> completeTasks = job.reportSetupTIPs(true);
      for (Iterator<TaskInProgress> it = completeTasks.iterator();
           it.hasNext();) {
        TaskInProgress tip = (TaskInProgress) it.next();
        reports.add(tip.generateSingleReport());
      }
      Vector<TaskInProgress> incompleteTasks = job.reportSetupTIPs(false);
      for (Iterator<TaskInProgress> it = incompleteTasks.iterator(); 
           it.hasNext();) {
        TaskInProgress tip = (TaskInProgress) it.next();
        reports.add(tip.generateSingleReport());
      }
      return reports.toArray(new TaskReport[reports.size()]);
    }
  }
  
  TaskCompletionEvent[] EMPTY_EVENTS = new TaskCompletionEvent[0];

  static final String MAPRED_CLUSTER_MAP_MEMORY_MB_PROPERTY =
      "mapred.cluster.map.memory.mb";
  static final String MAPRED_CLUSTER_REDUCE_MEMORY_MB_PROPERTY =
      "mapred.cluster.reduce.memory.mb";

  static final String MAPRED_CLUSTER_MAX_MAP_MEMORY_MB_PROPERTY =
      "mapred.cluster.max.map.memory.mb";
  static final String MAPRED_CLUSTER_MAX_REDUCE_MEMORY_MB_PROPERTY =
      "mapred.cluster.max.reduce.memory.mb";
  
  /* 
   * Returns a list of TaskCompletionEvent for the given job, 
   * starting from fromEventId.
   * @see org.apache.hadoop.mapred.JobSubmissionProtocol#getTaskCompletionEvents(java.lang.String, int, int)
   */
  public synchronized TaskCompletionEvent[] getTaskCompletionEvents(
      JobID jobid, int fromEventId, int maxEvents) throws IOException{
    synchronized (this) {
      JobInProgress job = this.jobs.get(jobid);
      if (null != job) {
        if (job.inited()) {
          return job.getTaskCompletionEvents(fromEventId, maxEvents);
        } else {
          return EMPTY_EVENTS;
        }
      }
    }
    return completedJobStatusStore.readJobTaskCompletionEvents(jobid, fromEventId, maxEvents);
  }

  /**
   * Get the diagnostics for a given task
   * @param taskId the id of the task
   * @return an array of the diagnostic messages
   */
  public synchronized String[] getTaskDiagnostics(TaskAttemptID taskId)  
    throws IOException {
    List<String> taskDiagnosticInfo = null;
    JobID jobId = taskId.getJobID();
    TaskID tipId = taskId.getTaskID();
    JobInProgress job = jobs.get(jobId);
    if (job != null) {
      TaskInProgress tip = job.getTaskInProgress(tipId);
      if (tip != null) {
        taskDiagnosticInfo = tip.getDiagnosticInfo(taskId);
      }
      
    }
    
    return ((taskDiagnosticInfo == null) ? new String[0] 
            : taskDiagnosticInfo.toArray(new String[0]));
  }
    
  /** Get all the TaskStatuses from the tipid. */
  TaskStatus[] getTaskStatuses(TaskID tipid) {
    TaskInProgress tip = getTip(tipid);
    return (tip == null ? new TaskStatus[0] 
            : tip.getTaskStatuses());
  }

  /** Returns the TaskStatus for a particular taskid. */
  TaskStatus getTaskStatus(TaskAttemptID taskid) {
    TaskInProgress tip = getTip(taskid.getTaskID());
    return (tip == null ? null 
            : tip.getTaskStatus(taskid));
  }
    
  /**
   * Returns the counters for the specified task in progress.
   */
  Counters getTipCounters(TaskID tipid) {
    TaskInProgress tip = getTip(tipid);
    return (tip == null ? null : tip.getCounters());
  }

  /**
   * Returns the configured task scheduler for this job tracker.
   * @return the configured task scheduler
   */
  TaskScheduler getTaskScheduler() {
    return taskScheduler;
  }
  
  /**
   * Returns specified TaskInProgress, or null.
   */
  public TaskInProgress getTip(TaskID tipid) {
    JobInProgress job = jobs.get(tipid.getJobID());
    return (job == null ? null : job.getTaskInProgress(tipid));
  }
    
  /** Mark a Task to be killed */
  public synchronized boolean killTask(TaskAttemptID taskid, boolean shouldFail) throws IOException{
    TaskInProgress tip = taskidToTIPMap.get(taskid);
    if(tip != null) {
      checkAccess(tip.getJob(), QueueManager.QueueOperation.ADMINISTER_JOBS);
      return tip.killTask(taskid, shouldFail);
    }
    else {
      LOG.info("Kill task attempt failed since task " + taskid + " was not found");
      return false;
    }
  }
  
  /**
   * Get tracker name for a given task id.
   * @param taskId the name of the task
   * @return The name of the task tracker
   */
  public synchronized String getAssignedTracker(TaskAttemptID taskId) {
    return taskidToTrackerMap.get(taskId);
  }
    
  public JobStatus[] jobsToComplete() {
    return getJobStatus(jobs.values(), true);
  } 
  
  public JobStatus[] getAllJobs() {
    List<JobStatus> list = new ArrayList<JobStatus>();
    list.addAll(Arrays.asList(getJobStatus(jobs.values(),false)));
    list.addAll(retireJobs.getAllJobStatus());
    return list.toArray(new JobStatus[list.size()]);
  }
    
  /**
   * @see org.apache.hadoop.mapred.JobSubmissionProtocol#getSystemDir()
   */
  public String getSystemDir() {
    Path sysDir = new Path(conf.get("mapred.system.dir", "/tmp/hadoop/mapred/system"));  
    return fs.makeQualified(sysDir).toString();
  }
  
  ///////////////////////////////////////////////////////////////
  // JobTracker methods
  ///////////////////////////////////////////////////////////////
  public JobInProgress getJob(JobID jobid) {
    return jobs.get(jobid);
  }

  // Get the job directory in system directory
  Path getSystemDirectoryForJob(JobID id) {
    return new Path(getSystemDir(), id.toString());
  }

  /**
   * Change the run-time priority of the given job.
   * @param jobId job id
   * @param priority new {@link JobPriority} for the job
   */
  synchronized void setJobPriority(JobID jobId, JobPriority priority) {
    JobInProgress job = jobs.get(jobId);
    if (job != null) {
      synchronized (taskScheduler) {
        JobStatus oldStatus = (JobStatus)job.getStatus().clone();
        job.setPriority(priority);
        JobStatus newStatus = (JobStatus)job.getStatus().clone();
        JobStatusChangeEvent event = 
          new JobStatusChangeEvent(job, EventType.PRIORITY_CHANGED, oldStatus, 
                                   newStatus);
        updateJobInProgressListeners(event);
      }
    } else {
      LOG.warn("Trying to change the priority of an unknown job: " + jobId);
    }
  }
  
  ////////////////////////////////////////////////////
  // Methods to track all the TaskTrackers
  ////////////////////////////////////////////////////
  /**
   * Accept and process a new TaskTracker profile.  We might
   * have known about the TaskTracker previously, or it might
   * be brand-new.  All task-tracker structures have already
   * been updated.  Just process the contained tasks and any
   * jobs that might be affected.
   */
  void updateTaskStatuses(TaskTrackerStatus status) {
    String trackerName = status.getTrackerName();
    for (TaskStatus report : status.getTaskReports()) {
      report.setTaskTracker(trackerName);
      TaskAttemptID taskId = report.getTaskID();
      
      // expire it
      expireLaunchingTasks.removeTask(taskId);
      
      JobInProgress job = getJob(taskId.getJobID());
      if (job == null) {
        // if job is not there in the cleanup list ... add it
        synchronized (trackerToJobsToCleanup) {
          Set<JobID> jobs = trackerToJobsToCleanup.get(trackerName);
          if (jobs == null) {
            jobs = new HashSet<JobID>();
            trackerToJobsToCleanup.put(trackerName, jobs);
          }
          jobs.add(taskId.getJobID());
        }
        continue;
      }
      
      if (!job.inited()) {
        // if job is not yet initialized ... kill the attempt
        synchronized (trackerToTasksToCleanup) {
          Set<TaskAttemptID> tasks = trackerToTasksToCleanup.get(trackerName);
          if (tasks == null) {
            tasks = new HashSet<TaskAttemptID>();
            trackerToTasksToCleanup.put(trackerName, tasks);
          }
          tasks.add(taskId);
        }
        continue;
      }

      TaskInProgress tip = taskidToTIPMap.get(taskId);
      // Check if the tip is known to the jobtracker. In case of a restarted
      // jt, some tasks might join in later
      if (tip != null || hasRestarted()) {
        if (tip == null) {
          tip = job.getTaskInProgress(taskId.getTaskID());
          job.addRunningTaskToTIP(tip, taskId, status, false);
        }
        
        // Update the job and inform the listeners if necessary
        JobStatus prevStatus = (JobStatus)job.getStatus().clone();
        // Clone TaskStatus object here, because JobInProgress
        // or TaskInProgress can modify this object and
        // the changes should not get reflected in TaskTrackerStatus.
        // An old TaskTrackerStatus is used later in countMapTasks, etc.
        job.updateTaskStatus(tip, (TaskStatus)report.clone());
        JobStatus newStatus = (JobStatus)job.getStatus().clone();
        
        // Update the listeners if an incomplete job completes
        if (prevStatus.getRunState() != newStatus.getRunState()) {
          JobStatusChangeEvent event = 
            new JobStatusChangeEvent(job, EventType.RUN_STATE_CHANGED, 
                                     prevStatus, newStatus);
          updateJobInProgressListeners(event);
        }
      } else {
        LOG.info("Serious problem.  While updating status, cannot find taskid " 
                 + report.getTaskID());
      }
      
      // Process 'failed fetch' notifications 
      List<TaskAttemptID> failedFetchMaps = report.getFetchFailedMaps();
      if (failedFetchMaps != null) {
        for (TaskAttemptID mapTaskId : failedFetchMaps) {
          TaskInProgress failedFetchMap = taskidToTIPMap.get(mapTaskId);
          
          if (failedFetchMap != null) {
            // Gather information about the map which has to be failed, if need be
            String failedFetchTrackerName = getAssignedTracker(mapTaskId);
            if (failedFetchTrackerName == null) {
              failedFetchTrackerName = "Lost task tracker";
            }
            failedFetchMap.getJob().fetchFailureNotification(failedFetchMap, 
                                                             mapTaskId, 
                                                             failedFetchTrackerName);
          }
        }
      }
    }
  }

  /**
   * We lost the task tracker!  All task-tracker structures have 
   * already been updated.  Just process the contained tasks and any
   * jobs that might be affected.
   */
  void lostTaskTracker(TaskTracker taskTracker) {
    String trackerName = taskTracker.getTrackerName();
    LOG.info("Lost tracker '" + trackerName + "'");
    
    // remove the tracker from the local structures
    synchronized (trackerToJobsToCleanup) {
      trackerToJobsToCleanup.remove(trackerName);
    }
    
    synchronized (trackerToTasksToCleanup) {
      trackerToTasksToCleanup.remove(trackerName);
    }
    
    // Inform the recovery manager
    recoveryManager.unMarkTracker(trackerName);
    
    Set<TaskAttemptID> lostTasks = trackerToTaskMap.get(trackerName);
    trackerToTaskMap.remove(trackerName);

    if (lostTasks != null) {
      // List of jobs which had any of their tasks fail on this tracker
      Set<JobInProgress> jobsWithFailures = new HashSet<JobInProgress>(); 
      for (TaskAttemptID taskId : lostTasks) {
        TaskInProgress tip = taskidToTIPMap.get(taskId);
        JobInProgress job = tip.getJob();

        // Completed reduce tasks never need to be failed, because 
        // their outputs go to dfs
        // And completed maps with zero reducers of the job 
        // never need to be failed. 
        if (!tip.isComplete() || 
            (tip.isMapTask() && !tip.isJobSetupTask() && 
             job.desiredReduces() != 0)) {
          // if the job is done, we don't want to change anything
          if (job.getStatus().getRunState() == JobStatus.RUNNING ||
              job.getStatus().getRunState() == JobStatus.PREP) {
            // the state will be KILLED_UNCLEAN, if the task(map or reduce) 
            // was RUNNING on the tracker
            TaskStatus.State killState = (tip.isRunningTask(taskId) && 
              !tip.isJobSetupTask() && !tip.isJobCleanupTask()) ? 
              TaskStatus.State.KILLED_UNCLEAN : TaskStatus.State.KILLED;
            job.failedTask(tip, taskId, ("Lost task tracker: " + trackerName), 
                           (tip.isMapTask() ? 
                               TaskStatus.Phase.MAP : 
                               TaskStatus.Phase.REDUCE), 
                            killState,
                            trackerName);
            jobsWithFailures.add(job);
          }
        } else {
          // Completed 'reduce' task and completed 'maps' with zero 
          // reducers of the job, not failed;
          // only removed from data-structures.
          markCompletedTaskAttempt(trackerName, taskId);
        }
      }
      
      // Penalize this tracker for each of the jobs which   
      // had any tasks running on it when it was 'lost' 
      // Also, remove any reserved slots on this tasktracker
      for (JobInProgress job : jobsWithFailures) {
        job.addTrackerTaskFailure(trackerName, taskTracker);
      }

      // Cleanup
      taskTracker.cancelAllReservations();

      // Purge 'marked' tasks, needs to be done  
      // here to prevent hanging references!
      removeMarkedTasks(trackerName);
    }
  }
  
  /**
   * Rereads the config to get hosts and exclude list file names.
   * Rereads the files to update the hosts and exclude lists.
   */
  public synchronized void refreshNodes() throws IOException {
    // check access
    PermissionChecker.checkSuperuserPrivilege(mrOwner, supergroup);
    
    // call the actual api
    refreshHosts();
  }
  
  private synchronized void refreshHosts() throws IOException {
    // Reread the config to get mapred.hosts and mapred.hosts.exclude filenames.
    // Update the file names and refresh internal includes and excludes list
    LOG.info("Refreshing hosts information");
    Configuration conf = new Configuration();

    hostsReader.updateFileNames(conf.get("mapred.hosts",""), 
                                conf.get("mapred.hosts.exclude", ""));
    hostsReader.refresh();
    
    Set<String> excludeSet = new HashSet<String>();
    for(Map.Entry<String, TaskTracker> eSet : taskTrackers.entrySet()) {
      String trackerName = eSet.getKey();
      TaskTrackerStatus status = eSet.getValue().getStatus();
      // Check if not include i.e not in host list or in hosts list but excluded
      if (!inHostsList(status) || inExcludedHostsList(status)) {
          excludeSet.add(status.getHost()); // add to rejected trackers
      }
    }
    decommissionNodes(excludeSet);
  }

  // main decommission
  private synchronized void decommissionNodes(Set<String> hosts) 
  throws IOException {  
    LOG.info("Decommissioning " + hosts.size() + " nodes");
    // create a list of tracker hostnames
    synchronized (taskTrackers) {
      synchronized (trackerExpiryQueue) {
        for (String host : hosts) {
          LOG.info("Decommissioning host " + host);
          Set<TaskTracker> trackers = hostnameToTaskTracker.remove(host);
          if (trackers != null) {
            for (TaskTracker tracker : trackers) {
              LOG.info("Decommission: Losing tracker " + tracker + 
                       " on host " + host);
              lostTaskTracker(tracker); // lose the tracker
              updateTaskTrackerStatus(tracker.getStatus().getTrackerName(), null);
            }
          }
          LOG.info("Host " + host + " is ready for decommissioning");
        }
      }
    }
  }

  /**
   * Returns a set of excluded nodes.
   */
  Collection<String> getExcludedNodes() {
    return hostsReader.getExcludedHosts();
  }

  /**
   * Get the localized job file path on the job trackers local file system
   * @param jobId id of the job
   * @return the path of the job conf file on the local file system
   */
  public static String getLocalJobFilePath(JobID jobId){
    return JobHistory.JobInfo.getLocalJobFilePath(jobId);
  }
  ////////////////////////////////////////////////////////////
  // main()
  ////////////////////////////////////////////////////////////

  /**
   * Start the JobTracker process.  This is used only for debugging.  As a rule,
   * JobTracker should be run as part of the DFS Namenode process.
   */
  public static void main(String argv[]
                          ) throws IOException, InterruptedException {
    StringUtils.startupShutdownMessage(JobTracker.class, argv, LOG);
    if (argv.length != 0) {
      System.out.println("usage: JobTracker");
      System.exit(-1);
    }
      
    try {
      JobTracker tracker = startTracker(new JobConf());
      tracker.offerService();
    } catch (Throwable e) {
      LOG.fatal(StringUtils.stringifyException(e));
      System.exit(-1);
    }
  }

  @Override
  public JobQueueInfo[] getQueues() throws IOException {
    return queueManager.getJobQueueInfos();
  }


  @Override
  public JobQueueInfo getQueueInfo(String queue) throws IOException {
    return queueManager.getJobQueueInfo(queue);
  }

  @Override
  public JobStatus[] getJobsFromQueue(String queue) throws IOException {
    Collection<JobInProgress> jips = taskScheduler.getJobs(queue);
    return getJobStatus(jips,false);
  }
  
  @Override
  public QueueAclsInfo[] getQueueAclsForCurrentUser() throws IOException{
    return queueManager.getQueueAcls(
            UserGroupInformation.getCurrentUGI());
  }
  private synchronized JobStatus[] getJobStatus(Collection<JobInProgress> jips,
      boolean toComplete) {
    if(jips == null || jips.isEmpty()) {
      return new JobStatus[]{};
    }
    ArrayList<JobStatus> jobStatusList = new ArrayList<JobStatus>();
    for(JobInProgress jip : jips) {
      JobStatus status = jip.getStatus();
      status.setStartTime(jip.getStartTime());
      status.setUsername(jip.getProfile().getUser());
      if(toComplete) {
        if(status.getRunState() == JobStatus.RUNNING || 
            status.getRunState() == JobStatus.PREP) {
          jobStatusList.add(status);
        }
      }else {
        jobStatusList.add(status);
      }
    }
    return (JobStatus[]) jobStatusList.toArray(
        new JobStatus[jobStatusList.size()]);
  }

  /**
   * Returns the confgiured maximum number of tasks for a single job
   */
  int getMaxTasksPerJob() {
    return conf.getInt("mapred.jobtracker.maxtasks.per.job", -1);
  }
  
  @Override
  public void refreshServiceAcl() throws IOException {
    if (!conf.getBoolean(
            ServiceAuthorizationManager.SERVICE_AUTHORIZATION_CONFIG, false)) {
      throw new AuthorizationException("Service Level Authorization not enabled!");
    }
    SecurityUtil.getPolicy().refresh();
  }

  private void initializeTaskMemoryRelatedConfig() {
    memSizeForMapSlotOnJT =
        JobConf.normalizeMemoryConfigValue(conf.getLong(
            JobTracker.MAPRED_CLUSTER_MAP_MEMORY_MB_PROPERTY,
            JobConf.DISABLED_MEMORY_LIMIT));
    memSizeForReduceSlotOnJT =
        JobConf.normalizeMemoryConfigValue(conf.getLong(
            JobTracker.MAPRED_CLUSTER_REDUCE_MEMORY_MB_PROPERTY,
            JobConf.DISABLED_MEMORY_LIMIT));

    if (conf.get(JobConf.UPPER_LIMIT_ON_TASK_VMEM_PROPERTY) != null) {
      LOG.warn(
        JobConf.deprecatedString(
          JobConf.UPPER_LIMIT_ON_TASK_VMEM_PROPERTY)+
          " instead use "+JobTracker.MAPRED_CLUSTER_MAX_MAP_MEMORY_MB_PROPERTY+
          " and " + JobTracker.MAPRED_CLUSTER_MAX_REDUCE_MEMORY_MB_PROPERTY
      );

      limitMaxMemForMapTasks = limitMaxMemForReduceTasks =
        JobConf.normalizeMemoryConfigValue(
          conf.getLong(
            JobConf.UPPER_LIMIT_ON_TASK_VMEM_PROPERTY,
            JobConf.DISABLED_MEMORY_LIMIT));
      if (limitMaxMemForMapTasks != JobConf.DISABLED_MEMORY_LIMIT &&
        limitMaxMemForMapTasks >= 0) {
        limitMaxMemForMapTasks = limitMaxMemForReduceTasks =
          limitMaxMemForMapTasks /
            (1024 * 1024); //Converting old values in bytes to MB
      }
    } else {
      limitMaxMemForMapTasks =
        JobConf.normalizeMemoryConfigValue(
          conf.getLong(
            JobTracker.MAPRED_CLUSTER_MAX_MAP_MEMORY_MB_PROPERTY,
            JobConf.DISABLED_MEMORY_LIMIT));
      limitMaxMemForReduceTasks =
        JobConf.normalizeMemoryConfigValue(
          conf.getLong(
            JobTracker.MAPRED_CLUSTER_MAX_REDUCE_MEMORY_MB_PROPERTY,
            JobConf.DISABLED_MEMORY_LIMIT));
    }

    LOG.info(new StringBuilder().append("Scheduler configured with ").append(
        "(memSizeForMapSlotOnJT, memSizeForReduceSlotOnJT,").append(
        " limitMaxMemForMapTasks, limitMaxMemForReduceTasks) (").append(
        memSizeForMapSlotOnJT).append(", ").append(memSizeForReduceSlotOnJT)
        .append(", ").append(limitMaxMemForMapTasks).append(", ").append(
            limitMaxMemForReduceTasks).append(")"));
  }

  private boolean perTaskMemoryConfigurationSetOnJT() {
    if (limitMaxMemForMapTasks == JobConf.DISABLED_MEMORY_LIMIT
        || limitMaxMemForReduceTasks == JobConf.DISABLED_MEMORY_LIMIT
        || memSizeForMapSlotOnJT == JobConf.DISABLED_MEMORY_LIMIT
        || memSizeForReduceSlotOnJT == JobConf.DISABLED_MEMORY_LIMIT) {
      return false;
    }
    return true;
  }

  /**
   * Check the job if it has invalid requirements and throw and IOException if does have.
   * 
   * @param job
   * @throws IOException 
   */
  private void checkMemoryRequirements(JobInProgress job)
      throws IOException {
    if (!perTaskMemoryConfigurationSetOnJT()) {
      LOG.debug("Per-Task memory configuration is not set on JT. "
          + "Not checking the job for invalid memory requirements.");
      return;
    }

    boolean invalidJob = false;
    String msg = "";
    long maxMemForMapTask = job.getJobConf().getMemoryForMapTask();
    long maxMemForReduceTask = job.getJobConf().getMemoryForReduceTask();

    if (maxMemForMapTask == JobConf.DISABLED_MEMORY_LIMIT
        || maxMemForReduceTask == JobConf.DISABLED_MEMORY_LIMIT) {
      invalidJob = true;
      msg = "Invalid job requirements.";
    }

    if (maxMemForMapTask > limitMaxMemForMapTasks
        || maxMemForReduceTask > limitMaxMemForReduceTasks) {
      invalidJob = true;
      msg = "Exceeds the cluster's max-memory-limit.";
    }

    if (invalidJob) {
      StringBuilder jobStr =
          new StringBuilder().append(job.getJobID().toString()).append("(")
              .append(maxMemForMapTask).append(" memForMapTasks ").append(
                  maxMemForReduceTask).append(" memForReduceTasks): ");
      LOG.warn(jobStr.toString() + msg);

      throw new IOException(jobStr.toString() + msg);
    }
  }

  @Override
  public void refreshQueueAcls() throws IOException{
    LOG.info("Refreshing queue acls. requested by : " + 
        UserGroupInformation.getCurrentUGI().getUserName());
    this.queueManager.refreshAcls(new Configuration(this.conf));
  }
  
  String getReasonsForBlacklisting(String host) {
    FaultInfo fi = faultyTrackers.getFaultInfo(host, false);
    if (fi == null) {
      return "";
    }
    return fi.getTrackerFaultReport();
  }

  /** Test Methods */
  Set<ReasonForBlackListing> getReasonForBlackList(String host) {
    FaultInfo fi = faultyTrackers.getFaultInfo(host, false);
    if (fi == null) {
      return new HashSet<ReasonForBlackListing>();
    }
    return fi.getReasonforblacklisting();
  }
  
  void incrementFaults(String hostName) {
    faultyTrackers.incrementFaults(hostName);
  }
}<|MERGE_RESOLUTION|>--- conflicted
+++ resolved
@@ -1872,7 +1872,11 @@
    * Start the JobTracker process, listen on the indicated port
    */
   JobTracker(JobConf conf) throws IOException, InterruptedException {
-<<<<<<< HEAD
+    this(conf, generateNewIdentifier());
+  }
+  
+  JobTracker(JobConf conf, String identifier) 
+  throws IOException, InterruptedException {   
     // find the owner of the process
     try {
       mrOwner = UnixUserGroupInformation.login(conf);
@@ -1883,13 +1887,6 @@
     LOG.info("Starting jobtracker with owner as " + mrOwner.getUserName() 
              + " and supergroup as " + supergroup);
 
-=======
-    this(conf, generateNewIdentifier());
-  }
-  
-  JobTracker(JobConf conf, String identifier) 
-  throws IOException, InterruptedException {   
->>>>>>> b7b0b628
     //
     // Grab some static constants
     //
