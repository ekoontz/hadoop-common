/**
 * Licensed to the Apache Software Foundation (ASF) under one
 * or more contributor license agreements.  See the NOTICE file
 * distributed with this work for additional information
 * regarding copyright ownership.  The ASF licenses this file
 * to you under the Apache License, Version 2.0 (the
 * "License"); you may not use this file except in compliance
 * with the License.  You may obtain a copy of the License at
 *
 *     http://www.apache.org/licenses/LICENSE-2.0
 *
 * Unless required by applicable law or agreed to in writing, software
 * distributed under the License is distributed on an "AS IS" BASIS,
 * WITHOUT WARRANTIES OR CONDITIONS OF ANY KIND, either express or implied.
 * See the License for the specific language governing permissions and
 * limitations under the License.
 */
package org.apache.hadoop.mapred;

import java.io.DataInputStream;
import java.io.IOException;
import java.util.ArrayList;
import java.util.Collection;
import java.util.HashMap;
import java.util.HashSet;
import java.util.IdentityHashMap;
import java.util.Iterator;
import java.util.LinkedHashSet;
import java.util.LinkedList;
import java.util.List;
import java.util.Map;
import java.util.Set;
import java.util.TreeMap;
import java.util.Vector;
import java.util.concurrent.atomic.AtomicBoolean;

import org.apache.commons.logging.Log;
import org.apache.commons.logging.LogFactory;
import org.apache.hadoop.fs.FileSystem;
import org.apache.hadoop.fs.LocalFileSystem;
import org.apache.hadoop.fs.Path;
import org.apache.hadoop.mapred.JobHistory.Values;
import org.apache.hadoop.metrics.MetricsContext;
import org.apache.hadoop.metrics.MetricsRecord;
import org.apache.hadoop.metrics.MetricsUtil;
import org.apache.hadoop.net.NetUtils;
import org.apache.hadoop.net.NetworkTopology;
import org.apache.hadoop.net.Node;
import org.apache.hadoop.util.StringUtils;
import org.apache.hadoop.mapreduce.TaskType;
import org.apache.hadoop.mapreduce.server.jobtracker.TaskTracker;

/*************************************************************
 * JobInProgress maintains all the info for keeping
 * a Job on the straight and narrow.  It keeps its JobProfile
 * and its latest JobStatus, plus a set of tables for 
 * doing bookkeeping of its Tasks.
 * ***********************************************************
 * 
 * This is NOT a public interface!
 */
<<<<<<< HEAD
public class JobInProgress {
=======
class JobInProgress {
  /**
   * Used when the a kill is issued to a job which is initializing.
   */
  static class KillInterruptedException extends InterruptedException {
   private static final long serialVersionUID = 1L;
    public KillInterruptedException(String msg) {
      super(msg);
    }
  }

>>>>>>> 0d4f44c0
  static final Log LOG = LogFactory.getLog(JobInProgress.class);
    
  JobProfile profile;
  JobStatus status;
  Path jobFile = null;
  Path localJobFile = null;

  TaskInProgress maps[] = new TaskInProgress[0];
  TaskInProgress reduces[] = new TaskInProgress[0];
  TaskInProgress cleanup[] = new TaskInProgress[0];
  TaskInProgress setup[] = new TaskInProgress[0];
  int numMapTasks = 0;
  int numReduceTasks = 0;
  int numSlotsPerMap = 1;
  int numSlotsPerReduce = 1;
  
  // Counters to track currently running/finished/failed Map/Reduce task-attempts
  int runningMapTasks = 0;
  int runningReduceTasks = 0;
  int finishedMapTasks = 0;
  int finishedReduceTasks = 0;
  int failedMapTasks = 0; 
  int failedReduceTasks = 0;
  
  private static float DEFAULT_COMPLETED_MAPS_PERCENT_FOR_REDUCE_SLOWSTART = 0.05f;
  int completedMapsForReduceSlowstart = 0;
  
  // runningMapTasks include speculative tasks, so we need to capture 
  // speculative tasks separately 
  int speculativeMapTasks = 0;
  int speculativeReduceTasks = 0;
  
  int mapFailuresPercent = 0;
  int reduceFailuresPercent = 0;
  int failedMapTIPs = 0;
  int failedReduceTIPs = 0;
  private volatile boolean launchedCleanup = false;
  private volatile boolean launchedSetup = false;
  private volatile boolean jobKilled = false;
  private volatile boolean jobFailed = false;

  JobPriority priority = JobPriority.NORMAL;
  final JobTracker jobtracker;

  // NetworkTopology Node to the set of TIPs
  Map<Node, List<TaskInProgress>> nonRunningMapCache;
  
  // Map of NetworkTopology Node to set of running TIPs
  Map<Node, Set<TaskInProgress>> runningMapCache;

  // A list of non-local non-running maps
  List<TaskInProgress> nonLocalMaps;

  // A set of non-local running maps
  Set<TaskInProgress> nonLocalRunningMaps;

  // A list of non-running reduce TIPs
  List<TaskInProgress> nonRunningReduces;

  // A set of running reduce TIPs
  Set<TaskInProgress> runningReduces;
  
  // A list of cleanup tasks for the map task attempts, to be launched
  List<TaskAttemptID> mapCleanupTasks = new LinkedList<TaskAttemptID>();
  
  // A list of cleanup tasks for the reduce task attempts, to be launched
  List<TaskAttemptID> reduceCleanupTasks = new LinkedList<TaskAttemptID>();

  private final int maxLevel;

  /**
   * A special value indicating that 
   * {@link #findNewMapTask(TaskTrackerStatus, int, int, int, double)} should
   * schedule any available map tasks for this job, including speculative tasks.
   */
  private final int anyCacheLevel;
  
  /**
   * A special value indicating that 
   * {@link #findNewMapTask(TaskTrackerStatus, int, int, int, double)} should
   * schedule any only off-switch and speculative map tasks for this job.
   */
  private static final int NON_LOCAL_CACHE_LEVEL = -1;

  private int taskCompletionEventTracker = 0; 
  List<TaskCompletionEvent> taskCompletionEvents;
    
  // The maximum percentage of trackers in cluster added to the 'blacklist'.
  private static final double CLUSTER_BLACKLIST_PERCENT = 0.25;
  
  // The maximum percentage of fetch failures allowed for a map 
  private static final double MAX_ALLOWED_FETCH_FAILURES_PERCENT = 0.5;
  
  // No. of tasktrackers in the cluster
  private volatile int clusterSize = 0;
  
  // The no. of tasktrackers where >= conf.getMaxTaskFailuresPerTracker()
  // tasks have failed
  private volatile int flakyTaskTrackers = 0;
  // Map of trackerHostName -> no. of task failures
  private Map<String, Integer> trackerToFailuresMap = 
    new TreeMap<String, Integer>();
    
  //Confine estimation algorithms to an "oracle" class that JIP queries.
  private ResourceEstimator resourceEstimator; 
  
  long startTime;
  long launchTime;
  long finishTime;
  
  // Indicates how many times the job got restarted
  private final int restartCount;

  private JobConf conf;
  AtomicBoolean tasksInited = new AtomicBoolean(false);
  private JobInitKillStatus jobInitKillStatus = new JobInitKillStatus();

  private LocalFileSystem localFs;
  private JobID jobId;
  private boolean hasSpeculativeMaps;
  private boolean hasSpeculativeReduces;
  private long inputLength = 0;
  private String user;
  private String historyFile = "";
  private boolean historyFileCopied;
  
  // Per-job counters
  public static enum Counter { 
    NUM_FAILED_MAPS, 
    NUM_FAILED_REDUCES,
    TOTAL_LAUNCHED_MAPS,
    TOTAL_LAUNCHED_REDUCES,
    OTHER_LOCAL_MAPS,
    DATA_LOCAL_MAPS,
    RACK_LOCAL_MAPS,
    SLOTS_MILLIS_MAPS,
    SLOTS_MILLIS_REDUCES,
    FALLOW_SLOTS_MILLIS_MAPS,
    FALLOW_SLOTS_MILLIS_REDUCES
  }
  private Counters jobCounters = new Counters();
  
  private MetricsRecord jobMetrics;
  
  // Maximum no. of fetch-failure notifications after which
  // the map task is killed
  private static final int MAX_FETCH_FAILURES_NOTIFICATIONS = 3;
  
  // Map of mapTaskId -> no. of fetch failures
  private Map<TaskAttemptID, Integer> mapTaskIdToFetchFailuresMap =
    new TreeMap<TaskAttemptID, Integer>();

  private Object schedulingInfo;

  private static class FallowSlotInfo {
    long timestamp;
    int numSlots;

    public FallowSlotInfo(long timestamp, int numSlots) {
      this.timestamp = timestamp;
      this.numSlots = numSlots;
    }

    public long getTimestamp() {
      return timestamp;
    }

    public void setTimestamp(long timestamp) {
      this.timestamp = timestamp;
    }

    public int getNumSlots() {
      return numSlots;
    }

    public void setNumSlots(int numSlots) {
      this.numSlots = numSlots;
    }
  }

  private Map<TaskTracker, FallowSlotInfo> trackersReservedForMaps = 
    new HashMap<TaskTracker, FallowSlotInfo>();
  private Map<TaskTracker, FallowSlotInfo> trackersReservedForReduces = 
    new HashMap<TaskTracker, FallowSlotInfo>();
  
  /**
   * Create an almost empty JobInProgress, which can be used only for tests
   */
  protected JobInProgress(JobID jobid, JobConf conf) {
    this.conf = conf;
    this.jobId = jobid;
    this.numMapTasks = conf.getNumMapTasks();
    this.numReduceTasks = conf.getNumReduceTasks();
    this.maxLevel = NetworkTopology.DEFAULT_HOST_LEVEL;
    this.anyCacheLevel = this.maxLevel+1;
    this.jobtracker = null;
    this.restartCount = 0;
  }
  
  /**
   * Create a JobInProgress with the given job file, plus a handle
   * to the tracker.
   */
  public JobInProgress(JobID jobid, JobTracker jobtracker, 
                       JobConf default_conf) throws IOException {
    this(jobid, jobtracker, default_conf, 0);
  }
  
  public JobInProgress(JobID jobid, JobTracker jobtracker, 
                       JobConf default_conf, int rCount) throws IOException {
    this(jobid, jobtracker, default_conf, null, rCount);
  }

  JobInProgress(JobID jobid, JobTracker jobtracker,
                JobConf default_conf, String user, int rCount) 
  throws IOException {
    this.restartCount = rCount;
    this.jobId = jobid;
    String url = "http://" + jobtracker.getJobTrackerMachine() + ":" 
        + jobtracker.getInfoPort() + "/jobdetails.jsp?jobid=" + jobid;
    this.jobtracker = jobtracker;
    this.status = new JobStatus(jobid, 0.0f, 0.0f, JobStatus.PREP);
    this.startTime = System.currentTimeMillis();
    status.setStartTime(startTime);
    this.localFs = FileSystem.getLocal(default_conf);

    JobConf default_job_conf = new JobConf(default_conf);
    this.localJobFile = default_job_conf.getLocalPath(JobTracker.SUBDIR 
                                                      +"/"+jobid + ".xml");

    if (user == null) {
      this.user = conf.getUser();
    } else {
      this.user = user;
    }
    LOG.info("User : " +  this.user);

    Path jobDir = jobtracker.getSystemDirectoryForJob(jobId);
    FileSystem fs = jobDir.getFileSystem(default_conf);
    jobFile = new Path(jobDir, "job.xml");
    fs.copyToLocalFile(jobFile, localJobFile);
    conf = new JobConf(localJobFile);
    this.priority = conf.getJobPriority();
    this.status.setJobPriority(this.priority);
    this.profile = new JobProfile(user, jobid, 
                                  jobFile.toString(), url, conf.getJobName(),
                                  conf.getQueueName());

    this.numMapTasks = conf.getNumMapTasks();
    this.numReduceTasks = conf.getNumReduceTasks();
    this.taskCompletionEvents = new ArrayList<TaskCompletionEvent>
       (numMapTasks + numReduceTasks + 10);

    this.mapFailuresPercent = conf.getMaxMapTaskFailuresPercent();
    this.reduceFailuresPercent = conf.getMaxReduceTaskFailuresPercent();
        
    MetricsContext metricsContext = MetricsUtil.getContext("mapred");
    this.jobMetrics = MetricsUtil.createRecord(metricsContext, "job");
    this.jobMetrics.setTag("user", conf.getUser());
    this.jobMetrics.setTag("sessionId", conf.getSessionId());
    this.jobMetrics.setTag("jobName", conf.getJobName());
    this.jobMetrics.setTag("jobId", jobid.toString());
    hasSpeculativeMaps = conf.getMapSpeculativeExecution();
    hasSpeculativeReduces = conf.getReduceSpeculativeExecution();
    this.maxLevel = jobtracker.getNumTaskCacheLevels();
    this.anyCacheLevel = this.maxLevel+1;
    this.nonLocalMaps = new LinkedList<TaskInProgress>();
    this.nonLocalRunningMaps = new LinkedHashSet<TaskInProgress>();
    this.runningMapCache = new IdentityHashMap<Node, Set<TaskInProgress>>();
    this.nonRunningReduces = new LinkedList<TaskInProgress>();    
    this.runningReduces = new LinkedHashSet<TaskInProgress>();
    this.resourceEstimator = new ResourceEstimator(this);
  }

  /**
   * Called periodically by JobTrackerMetrics to update the metrics for
   * this job.
   */
  public void updateMetrics() {
    Counters counters = getCounters();
    for (Counters.Group group : counters) {
      jobMetrics.setTag("group", group.getDisplayName());
      for (Counters.Counter counter : group) {
        jobMetrics.setTag("counter", counter.getDisplayName());
        jobMetrics.setMetric("value", (float) counter.getCounter());
        jobMetrics.update();
      }
    }
  }
    
  /**
   * Called when the job is complete
   */
  public void cleanUpMetrics() {
    // Deletes all metric data for this job (in internal table in metrics package).
    // This frees up RAM and possibly saves network bandwidth, since otherwise
    // the metrics package implementation might continue to send these job metrics
    // after the job has finished.
    jobMetrics.removeTag("group");
    jobMetrics.removeTag("counter");
    jobMetrics.remove();
  }
    
  private void printCache (Map<Node, List<TaskInProgress>> cache) {
    LOG.info("The taskcache info:");
    for (Map.Entry<Node, List<TaskInProgress>> n : cache.entrySet()) {
      List <TaskInProgress> tips = n.getValue();
      LOG.info("Cached TIPs on node: " + n.getKey());
      for (TaskInProgress tip : tips) {
        LOG.info("tip : " + tip.getTIPId());
      }
    }
  }
  
  private Map<Node, List<TaskInProgress>> createCache(
                         JobClient.RawSplit[] splits, int maxLevel) {
    Map<Node, List<TaskInProgress>> cache = 
      new IdentityHashMap<Node, List<TaskInProgress>>(maxLevel);
    
    for (int i = 0; i < splits.length; i++) {
      String[] splitLocations = splits[i].getLocations();
      if (splitLocations.length == 0) {
        nonLocalMaps.add(maps[i]);
        continue;
      }

      for(String host: splitLocations) {
        Node node = jobtracker.resolveAndAddToTopology(host);
        LOG.info("tip:" + maps[i].getTIPId() + " has split on node:" + node);
        for (int j = 0; j < maxLevel; j++) {
          List<TaskInProgress> hostMaps = cache.get(node);
          if (hostMaps == null) {
            hostMaps = new ArrayList<TaskInProgress>();
            cache.put(node, hostMaps);
            hostMaps.add(maps[i]);
          }
          //check whether the hostMaps already contains an entry for a TIP
          //This will be true for nodes that are racks and multiple nodes in
          //the rack contain the input for a tip. Note that if it already
          //exists in the hostMaps, it must be the last element there since
          //we process one TIP at a time sequentially in the split-size order
          if (hostMaps.get(hostMaps.size() - 1) != maps[i]) {
            hostMaps.add(maps[i]);
          }
          node = node.getParent();
        }
      }
    }
    return cache;
  }
  
  /**
   * Check if the job has been initialized.
   * @return <code>true</code> if the job has been initialized, 
   *         <code>false</code> otherwise
   */
  public boolean inited() {
    return tasksInited.get();
  }
  
  boolean hasRestarted() {
    return restartCount > 0;
  }

  /**
   * Get the number of slots required to run a single map task-attempt.
   * @return the number of slots required to run a single map task-attempt
   */
  synchronized int getNumSlotsPerMap() {
    return numSlotsPerMap;
  }

  /**
   * Set the number of slots required to run a single map task-attempt.
   * This is typically set by schedulers which support high-ram jobs.
   * @param slots the number of slots required to run a single map task-attempt
   */
  synchronized void setNumSlotsPerMap(int numSlotsPerMap) {
    this.numSlotsPerMap = numSlotsPerMap;
  }

  /**
   * Get the number of slots required to run a single reduce task-attempt.
   * @return the number of slots required to run a single reduce task-attempt
   */
  synchronized int getNumSlotsPerReduce() {
    return numSlotsPerReduce;
  }

  /**
   * Set the number of slots required to run a single reduce task-attempt.
   * This is typically set by schedulers which support high-ram jobs.
   * @param slots the number of slots required to run a single reduce 
   *              task-attempt
   */
  synchronized void setNumSlotsPerReduce(int numSlotsPerReduce) {
    this.numSlotsPerReduce = numSlotsPerReduce;
  }

  /**
   * Construct the splits, etc.  This is invoked from an async
   * thread so that split-computation doesn't block anyone.
   */
  public synchronized void initTasks() 
  throws IOException, KillInterruptedException {
    if (tasksInited.get() || isComplete()) {
      return;
    }
    synchronized(jobInitKillStatus){
      if(jobInitKillStatus.killed || jobInitKillStatus.initStarted) {
        return;
      }
      jobInitKillStatus.initStarted = true;
    }

    LOG.info("Initializing " + jobId);

    // log job info
    JobHistory.JobInfo.logSubmitted(getJobID(), conf, jobFile.toString(), 
                                    this.startTime, hasRestarted());
    // log the job priority
    setPriority(this.priority);
    
    //
    // read input splits and create a map per a split
    //
    String jobFile = profile.getJobFile();

    Path sysDir = new Path(this.jobtracker.getSystemDir());
    FileSystem fs = sysDir.getFileSystem(conf);
    DataInputStream splitFile =
      fs.open(new Path(conf.get("mapred.job.split.file")));
    JobClient.RawSplit[] splits;
    try {
      splits = JobClient.readSplitFile(splitFile);
    } finally {
      splitFile.close();
    }
    numMapTasks = splits.length;


    // if the number of splits is larger than a configured value
    // then fail the job.
    int maxTasks = jobtracker.getMaxTasksPerJob();
    if (maxTasks > 0 && numMapTasks + numReduceTasks > maxTasks) {
      throw new IOException(
                "The number of tasks for this job " + 
                (numMapTasks + numReduceTasks) +
                " exceeds the configured limit " + maxTasks);
    }
    jobtracker.getInstrumentation().addWaitingMaps(getJobID(), numMapTasks);
    jobtracker.getInstrumentation().addWaitingReduces(getJobID(), numReduceTasks);

    maps = new TaskInProgress[numMapTasks];
    for(int i=0; i < numMapTasks; ++i) {
      inputLength += splits[i].getDataLength();
      maps[i] = new TaskInProgress(jobId, jobFile, 
                                   splits[i], 
                                   jobtracker, conf, this, i, numSlotsPerMap);
    }
    LOG.info("Input size for job " + jobId + " = " + inputLength
        + ". Number of splits = " + splits.length);
    if (numMapTasks > 0) { 
      nonRunningMapCache = createCache(splits, maxLevel);
    }
        
    // set the launch time
    this.launchTime = System.currentTimeMillis();

    //
    // Create reduce tasks
    //
    this.reduces = new TaskInProgress[numReduceTasks];
    for (int i = 0; i < numReduceTasks; i++) {
      reduces[i] = new TaskInProgress(jobId, jobFile, 
                                      numMapTasks, i, 
                                      jobtracker, conf, this, numSlotsPerReduce);
      nonRunningReduces.add(reduces[i]);
    }

    // Calculate the minimum number of maps to be complete before 
    // we should start scheduling reduces
    completedMapsForReduceSlowstart = 
      (int)Math.ceil(
          (conf.getFloat("mapred.reduce.slowstart.completed.maps", 
                         DEFAULT_COMPLETED_MAPS_PERCENT_FOR_REDUCE_SLOWSTART) * 
           numMapTasks));

    // create cleanup two cleanup tips, one map and one reduce.
    cleanup = new TaskInProgress[2];

    // cleanup map tip. This map doesn't use any splits. Just assign an empty
    // split.
    JobClient.RawSplit emptySplit = new JobClient.RawSplit();
    cleanup[0] = new TaskInProgress(jobId, jobFile, emptySplit, 
            jobtracker, conf, this, numMapTasks, 1);
    cleanup[0].setJobCleanupTask();

    // cleanup reduce tip.
    cleanup[1] = new TaskInProgress(jobId, jobFile, numMapTasks,
                       numReduceTasks, jobtracker, conf, this, 1);
    cleanup[1].setJobCleanupTask();

    // create two setup tips, one map and one reduce.
    setup = new TaskInProgress[2];

    // setup map tip. This map doesn't use any split. Just assign an empty
    // split.
    setup[0] = new TaskInProgress(jobId, jobFile, emptySplit, 
            jobtracker, conf, this, numMapTasks + 1, 1);
    setup[0].setJobSetupTask();

    // setup reduce tip.
    setup[1] = new TaskInProgress(jobId, jobFile, numMapTasks,
                       numReduceTasks + 1, jobtracker, conf, this, 1);
    setup[1].setJobSetupTask();
    
    synchronized(jobInitKillStatus){
      jobInitKillStatus.initDone = true;
      if(jobInitKillStatus.killed) {
        throw new KillInterruptedException("Job " + jobId + " killed in init");
      }
    }
    
    tasksInited.set(true);
    JobHistory.JobInfo.logInited(profile.getJobID(), this.launchTime, 
                                 numMapTasks, numReduceTasks);
  }

  /////////////////////////////////////////////////////
  // Accessors for the JobInProgress
  /////////////////////////////////////////////////////
  public JobProfile getProfile() {
    return profile;
  }
  public JobStatus getStatus() {
    return status;
  }
  public synchronized long getLaunchTime() {
    return launchTime;
  }
  public long getStartTime() {
    return startTime;
  }
  public long getFinishTime() {
    return finishTime;
  }
  public int desiredMaps() {
    return numMapTasks;
  }
  public synchronized int finishedMaps() {
    return finishedMapTasks;
  }
  public int desiredReduces() {
    return numReduceTasks;
  }
  public synchronized int runningMaps() {
    return runningMapTasks;
  }
  public synchronized int runningReduces() {
    return runningReduceTasks;
  }
  public synchronized int finishedReduces() {
    return finishedReduceTasks;
  }
  public synchronized int pendingMaps() {
    return numMapTasks - runningMapTasks - failedMapTIPs - 
    finishedMapTasks + speculativeMapTasks;
  }
  public synchronized int pendingReduces() {
    return numReduceTasks - runningReduceTasks - failedReduceTIPs - 
    finishedReduceTasks + speculativeReduceTasks;
  }
  public synchronized int getNumSlotsPerTask(TaskType taskType) {
    if (taskType == TaskType.MAP) {
      return numSlotsPerMap;
    } else if (taskType == TaskType.REDUCE) {
      return numSlotsPerReduce;
    } else {
      return 1;
    }
  }
  public JobPriority getPriority() {
    return this.priority;
  }
  public void setPriority(JobPriority priority) {
    if(priority == null) {
      this.priority = JobPriority.NORMAL;
    } else {
      this.priority = priority;
    }
    synchronized (this) {
      status.setJobPriority(priority);
    }
    // log and change to the job's priority
    JobHistory.JobInfo.logJobPriority(jobId, priority);
  }

  // Update the job start/launch time (upon restart) and log to history
  synchronized void updateJobInfo(long startTime, long launchTime) {
    // log and change to the job's start/launch time
    this.startTime = startTime;
    this.launchTime = launchTime;
    JobHistory.JobInfo.logJobInfo(jobId, startTime, launchTime);
  }

  /**
   * Get the number of times the job has restarted
   */
  int getNumRestarts() {
    return restartCount;
  }
  
  long getInputLength() {
    return inputLength;
  }
 
  boolean isCleanupLaunched() {
    return launchedCleanup;
  }

  boolean isSetupLaunched() {
    return launchedSetup;
  }

  /**
   * Get the list of map tasks
   * @return the raw array of maps for this job
   */
  TaskInProgress[] getMapTasks() {
    return maps;
  }
    
  /**
   * Get the list of cleanup tasks
   * @return the array of cleanup tasks for the job
   */
  TaskInProgress[] getCleanupTasks() {
    return cleanup;
  }
  
  /**
   * Get the list of setup tasks
   * @return the array of setup tasks for the job
   */
  TaskInProgress[] getSetupTasks() {
    return setup;
  }
  
  /**
   * Get the list of reduce tasks
   * @return the raw array of reduce tasks for this job
   */
  TaskInProgress[] getReduceTasks() {
    return reduces;
  }

  /**
   * Return the nonLocalRunningMaps
   * @return
   */
  Set<TaskInProgress> getNonLocalRunningMaps()
  {
    return nonLocalRunningMaps;
  }
  
  /**
   * Return the runningMapCache
   * @return
   */
  Map<Node, Set<TaskInProgress>> getRunningMapCache()
  {
    return runningMapCache;
  }
  
  /**
   * Return runningReduces
   * @return
   */
  Set<TaskInProgress> getRunningReduces()
  {
    return runningReduces;
  }
  
  /**
   * Get the job configuration
   * @return the job's configuration
   */
  JobConf getJobConf() {
    return conf;
  }
    
  /**
   * Get the job user/owner
   * @return the job's user/owner
   */ 
  String getUser() {
    return user;
  }

  /**
   * Return a vector of completed TaskInProgress objects
   */
  public synchronized Vector<TaskInProgress> reportTasksInProgress(boolean shouldBeMap,
                                                      boolean shouldBeComplete) {
    
    Vector<TaskInProgress> results = new Vector<TaskInProgress>();
    TaskInProgress tips[] = null;
    if (shouldBeMap) {
      tips = maps;
    } else {
      tips = reduces;
    }
    for (int i = 0; i < tips.length; i++) {
      if (tips[i].isComplete() == shouldBeComplete) {
        results.add(tips[i]);
      }
    }
    return results;
  }
  
  /**
   * Return a vector of cleanup TaskInProgress objects
   */
  public synchronized Vector<TaskInProgress> reportCleanupTIPs(
                                               boolean shouldBeComplete) {
    
    Vector<TaskInProgress> results = new Vector<TaskInProgress>();
    for (int i = 0; i < cleanup.length; i++) {
      if (cleanup[i].isComplete() == shouldBeComplete) {
        results.add(cleanup[i]);
      }
    }
    return results;
  }

  /**
   * Return a vector of setup TaskInProgress objects
   */
  public synchronized Vector<TaskInProgress> reportSetupTIPs(
                                               boolean shouldBeComplete) {
    
    Vector<TaskInProgress> results = new Vector<TaskInProgress>();
    for (int i = 0; i < setup.length; i++) {
      if (setup[i].isComplete() == shouldBeComplete) {
        results.add(setup[i]);
      }
    }
    return results;
  }

  ////////////////////////////////////////////////////
  // Status update methods
  ////////////////////////////////////////////////////

  /**
   * Assuming {@link JobTracker} is locked on entry.
   */
  public synchronized void updateTaskStatus(TaskInProgress tip, 
                                            TaskStatus status) {

    double oldProgress = tip.getProgress();   // save old progress
    boolean wasRunning = tip.isRunning();
    boolean wasComplete = tip.isComplete();
    boolean wasPending = tip.isOnlyCommitPending();
    TaskAttemptID taskid = status.getTaskID();
    
    // If the TIP is already completed and the task reports as SUCCEEDED then 
    // mark the task as KILLED.
    // In case of task with no promotion the task tracker will mark the task 
    // as SUCCEEDED.
    // User has requested to kill the task, but TT reported SUCCEEDED, 
    // mark the task KILLED.
    if ((wasComplete || tip.wasKilled(taskid)) && 
        (status.getRunState() == TaskStatus.State.SUCCEEDED)) {
      status.setRunState(TaskStatus.State.KILLED);
    }
    
    // If the job is complete and a task has just reported its 
    // state as FAILED_UNCLEAN/KILLED_UNCLEAN, 
    // make the task's state FAILED/KILLED without launching cleanup attempt.
    // Note that if task is already a cleanup attempt, 
    // we don't change the state to make sure the task gets a killTaskAction
    if ((this.isComplete() || jobFailed || jobKilled) && 
        !tip.isCleanupAttempt(taskid)) {
      if (status.getRunState() == TaskStatus.State.FAILED_UNCLEAN) {
        status.setRunState(TaskStatus.State.FAILED);
      } else if (status.getRunState() == TaskStatus.State.KILLED_UNCLEAN) {
        status.setRunState(TaskStatus.State.KILLED);
      }
    }
    
    boolean change = tip.updateStatus(status);
    if (change) {
      TaskStatus.State state = status.getRunState();
      // get the TaskTrackerStatus where the task ran 
      TaskTracker taskTracker = 
        this.jobtracker.getTaskTracker(tip.machineWhereTaskRan(taskid));
      TaskTrackerStatus ttStatus = 
        (taskTracker == null) ? null : taskTracker.getStatus();
      String httpTaskLogLocation = null; 

      if (null != ttStatus){
        String host;
        if (NetUtils.getStaticResolution(ttStatus.getHost()) != null) {
          host = NetUtils.getStaticResolution(ttStatus.getHost());
        } else {
          host = ttStatus.getHost();
        }
        httpTaskLogLocation = "http://" + host + ":" + ttStatus.getHttpPort(); 
           //+ "/tasklog?plaintext=true&taskid=" + status.getTaskID();
      }

      TaskCompletionEvent taskEvent = null;
      if (state == TaskStatus.State.SUCCEEDED) {
        taskEvent = new TaskCompletionEvent(
                                            taskCompletionEventTracker, 
                                            taskid,
                                            tip.idWithinJob(),
                                            status.getIsMap() &&
                                            !tip.isJobCleanupTask() &&
                                            !tip.isJobSetupTask(),
                                            TaskCompletionEvent.Status.SUCCEEDED,
                                            httpTaskLogLocation 
                                           );
        taskEvent.setTaskRunTime((int)(status.getFinishTime() 
                                       - status.getStartTime()));
        tip.setSuccessEventNumber(taskCompletionEventTracker); 
      } else if (state == TaskStatus.State.COMMIT_PENDING) {
        // If it is the first attempt reporting COMMIT_PENDING
        // ask the task to commit.
        if (!wasComplete && !wasPending) {
          tip.doCommit(taskid);
        }
        return;
      } else if (state == TaskStatus.State.FAILED_UNCLEAN ||
                 state == TaskStatus.State.KILLED_UNCLEAN) {
        tip.incompleteSubTask(taskid, this.status);
        // add this task, to be rescheduled as cleanup attempt
        if (tip.isMapTask()) {
          mapCleanupTasks.add(taskid);
        } else {
          reduceCleanupTasks.add(taskid);
        }
        // Remove the task entry from jobtracker
        jobtracker.removeTaskEntry(taskid);
      }
      //For a failed task update the JT datastructures. 
      else if (state == TaskStatus.State.FAILED ||
               state == TaskStatus.State.KILLED) {
        // Get the event number for the (possibly) previously successful
        // task. If there exists one, then set that status to OBSOLETE 
        int eventNumber;
        if ((eventNumber = tip.getSuccessEventNumber()) != -1) {
          TaskCompletionEvent t = 
            this.taskCompletionEvents.get(eventNumber);
          if (t.getTaskAttemptId().equals(taskid))
            t.setTaskStatus(TaskCompletionEvent.Status.OBSOLETE);
        }
        
        // Tell the job to fail the relevant task
        failedTask(tip, taskid, status, taskTracker,
                   wasRunning, wasComplete);

        // Did the task failure lead to tip failure?
        TaskCompletionEvent.Status taskCompletionStatus = 
          (state == TaskStatus.State.FAILED ) ?
              TaskCompletionEvent.Status.FAILED :
              TaskCompletionEvent.Status.KILLED;
        if (tip.isFailed()) {
          taskCompletionStatus = TaskCompletionEvent.Status.TIPFAILED;
        }
        taskEvent = new TaskCompletionEvent(taskCompletionEventTracker, 
                                            taskid,
                                            tip.idWithinJob(),
                                            status.getIsMap() &&
                                            !tip.isJobCleanupTask() &&
                                            !tip.isJobSetupTask(),
                                            taskCompletionStatus, 
                                            httpTaskLogLocation
                                           );
      }          

      // Add the 'complete' task i.e. successful/failed
      // It _is_ safe to add the TaskCompletionEvent.Status.SUCCEEDED
      // *before* calling TIP.completedTask since:
      // a. One and only one task of a TIP is declared as a SUCCESS, the
      //    other (speculative tasks) are marked KILLED by the TaskCommitThread
      // b. TIP.completedTask *does not* throw _any_ exception at all.
      if (taskEvent != null) {
        this.taskCompletionEvents.add(taskEvent);
        taskCompletionEventTracker++;
        if (state == TaskStatus.State.SUCCEEDED) {
          completedTask(tip, status);
        }
      }
    }
        
    //
    // Update JobInProgress status
    //
    if(LOG.isDebugEnabled()) {
      LOG.debug("Taking progress for " + tip.getTIPId() + " from " + 
                 oldProgress + " to " + tip.getProgress());
    }
    
    if (!tip.isJobCleanupTask() && !tip.isJobSetupTask()) {
      double progressDelta = tip.getProgress() - oldProgress;
      if (tip.isMapTask()) {
          this.status.setMapProgress((float) (this.status.mapProgress() +
                                              progressDelta / maps.length));
      } else {
        this.status.setReduceProgress((float) (this.status.reduceProgress() + 
                                           (progressDelta / reduces.length)));
      }
    }
  }

  String getHistoryFile() {
    return historyFile;
  }

  synchronized void setHistoryFile(String file) {
    this.historyFile = file;
  }

  boolean isHistoryFileCopied() {
    return historyFileCopied;
  }

  synchronized void setHistoryFileCopied() {
    this.historyFileCopied = true;
  }
  
  /**
   * Returns the job-level counters.
   * 
   * @return the job-level counters.
   */
  public synchronized Counters getJobCounters() {
    return jobCounters;
  }
  
  /**
   *  Returns map phase counters by summing over all map tasks in progress.
   */
  public synchronized Counters getMapCounters() {
    return incrementTaskCounters(new Counters(), maps);
  }
    
  /**
   *  Returns map phase counters by summing over all map tasks in progress.
   */
  public synchronized Counters getReduceCounters() {
    return incrementTaskCounters(new Counters(), reduces);
  }
    
  /**
   *  Returns the total job counters, by adding together the job, 
   *  the map and the reduce counters.
   */
  public synchronized Counters getCounters() {
    Counters result = new Counters();
    result.incrAllCounters(getJobCounters());
    incrementTaskCounters(result, maps);
    return incrementTaskCounters(result, reduces);
  }
    
  /**
   * Increments the counters with the counters from each task.
   * @param counters the counters to increment
   * @param tips the tasks to add in to counters
   * @return counters the same object passed in as counters
   */
  private Counters incrementTaskCounters(Counters counters,
                                         TaskInProgress[] tips) {
    for (TaskInProgress tip : tips) {
      counters.incrAllCounters(tip.getCounters());
    }
    return counters;
  }

  /////////////////////////////////////////////////////
  // Create/manage tasks
  /////////////////////////////////////////////////////
  /**
   * Return a MapTask, if appropriate, to run on the given tasktracker
   */
  public synchronized Task obtainNewMapTask(TaskTrackerStatus tts, 
                                            int clusterSize, 
                                            int numUniqueHosts
                                           ) throws IOException {
    if (status.getRunState() != JobStatus.RUNNING) {
      LOG.info("Cannot create task split for " + profile.getJobID());
      return null;
    }
        
    int target = findNewMapTask(tts, clusterSize, numUniqueHosts, anyCacheLevel,
                                status.mapProgress());
    if (target == -1) {
      return null;
    }
    
    Task result = maps[target].getTaskToRun(tts.getTrackerName());
    if (result != null) {
      addRunningTaskToTIP(maps[target], result.getTaskID(), tts, true);
    }

    return result;
  }    

  /*
   * Return task cleanup attempt if any, to run on a given tracker
   */
  public Task obtainTaskCleanupTask(TaskTrackerStatus tts, 
                                                 boolean isMapSlot)
  throws IOException {
    if (!tasksInited.get()) {
      return null;
    }
    synchronized (this) {
      if (this.status.getRunState() != JobStatus.RUNNING || 
          jobFailed || jobKilled) {
        return null;
      }
      String taskTracker = tts.getTrackerName();
      if (!shouldRunOnTaskTracker(taskTracker)) {
        return null;
      }
      TaskAttemptID taskid = null;
      TaskInProgress tip = null;
      if (isMapSlot) {
        if (!mapCleanupTasks.isEmpty()) {
          taskid = mapCleanupTasks.remove(0);
          tip = maps[taskid.getTaskID().getId()];
        }
      } else {
        if (!reduceCleanupTasks.isEmpty()) {
          taskid = reduceCleanupTasks.remove(0);
          tip = reduces[taskid.getTaskID().getId()];
        }
      }
      if (tip != null) {
        return tip.addRunningTask(taskid, taskTracker, true);
      }
      return null;
    }
  }
  
  public synchronized Task obtainNewLocalMapTask(TaskTrackerStatus tts,
                                                     int clusterSize, 
                                                     int numUniqueHosts)
  throws IOException {
    if (!tasksInited.get()) {
      LOG.info("Cannot create task split for " + profile.getJobID());
      return null;
    }

    int target = findNewMapTask(tts, clusterSize, numUniqueHosts, maxLevel, 
                                status.mapProgress());
    if (target == -1) {
      return null;
    }

    Task result = maps[target].getTaskToRun(tts.getTrackerName());
    if (result != null) {
      addRunningTaskToTIP(maps[target], result.getTaskID(), tts, true);
    }

    return result;
  }
  
  public synchronized Task obtainNewNonLocalMapTask(TaskTrackerStatus tts,
                                                    int clusterSize, 
                                                    int numUniqueHosts)
  throws IOException {
    if (!tasksInited.get()) {
      LOG.info("Cannot create task split for " + profile.getJobID());
      return null;
    }

    int target = findNewMapTask(tts, clusterSize, numUniqueHosts, 
                                NON_LOCAL_CACHE_LEVEL, status.mapProgress());
    if (target == -1) {
      return null;
    }

    Task result = maps[target].getTaskToRun(tts.getTrackerName());
    if (result != null) {
      addRunningTaskToTIP(maps[target], result.getTaskID(), tts, true);
    }

    return result;
  }
  
  /**
   * Return a CleanupTask, if appropriate, to run on the given tasktracker
   * 
   */
  public Task obtainJobCleanupTask(TaskTrackerStatus tts, 
                                             int clusterSize, 
                                             int numUniqueHosts,
                                             boolean isMapSlot
                                            ) throws IOException {
    if(!tasksInited.get()) {
      return null;
    }
    
    synchronized(this) {
      if (!canLaunchJobCleanupTask()) {
        return null;
      }
      
      String taskTracker = tts.getTrackerName();
      // Update the last-known clusterSize
      this.clusterSize = clusterSize;
      if (!shouldRunOnTaskTracker(taskTracker)) {
        return null;
      }
      
      List<TaskInProgress> cleanupTaskList = new ArrayList<TaskInProgress>();
      if (isMapSlot) {
        cleanupTaskList.add(cleanup[0]);
      } else {
        cleanupTaskList.add(cleanup[1]);
      }
      TaskInProgress tip = findTaskFromList(cleanupTaskList,
                             tts, numUniqueHosts, false);
      if (tip == null) {
        return null;
      }
      
      // Now launch the cleanupTask
      Task result = tip.getTaskToRun(tts.getTrackerName());
      if (result != null) {
        addRunningTaskToTIP(tip, result.getTaskID(), tts, true);
      }
      return result;
    }
    
  }
  
  /**
   * Check whether cleanup task can be launched for the job.
   * 
   * Cleanup task can be launched if it is not already launched
   * or job is Killed
   * or all maps and reduces are complete
   * @return true/false
   */
  private synchronized boolean canLaunchJobCleanupTask() {
    // check if the job is running
    if (status.getRunState() != JobStatus.RUNNING &&
        status.getRunState() != JobStatus.PREP) {
      return false;
    }
    // check if cleanup task has been launched already or if setup isn't
    // launched already. The later check is useful when number of maps is
    // zero.
    if (launchedCleanup || !isSetupFinished()) {
      return false;
    }
    // check if job has failed or killed
    if (jobKilled || jobFailed) {
      return true;
    }
    // Check if all maps and reducers have finished.
    boolean launchCleanupTask = 
        ((finishedMapTasks + failedMapTIPs) == (numMapTasks));
    if (launchCleanupTask) {
      launchCleanupTask = 
        ((finishedReduceTasks + failedReduceTIPs) == numReduceTasks);
    }
    return launchCleanupTask;
  }

  /**
   * Return a SetupTask, if appropriate, to run on the given tasktracker
   * 
   */
  public Task obtainJobSetupTask(TaskTrackerStatus tts, 
                                             int clusterSize, 
                                             int numUniqueHosts,
                                             boolean isMapSlot
                                            ) throws IOException {
    if(!tasksInited.get()) {
      return null;
    }
    
    synchronized(this) {
      if (!canLaunchSetupTask()) {
        return null;
      }
      String taskTracker = tts.getTrackerName();
      // Update the last-known clusterSize
      this.clusterSize = clusterSize;
      if (!shouldRunOnTaskTracker(taskTracker)) {
        return null;
      }
      
      List<TaskInProgress> setupTaskList = new ArrayList<TaskInProgress>();
      if (isMapSlot) {
        setupTaskList.add(setup[0]);
      } else {
        setupTaskList.add(setup[1]);
      }
      TaskInProgress tip = findTaskFromList(setupTaskList,
                             tts, numUniqueHosts, false);
      if (tip == null) {
        return null;
      }
      
      // Now launch the setupTask
      Task result = tip.getTaskToRun(tts.getTrackerName());
      if (result != null) {
        addRunningTaskToTIP(tip, result.getTaskID(), tts, true);
      }
      return result;
    }
  }
  
  public synchronized boolean scheduleReduces() {
    return finishedMapTasks >= completedMapsForReduceSlowstart;
  }
  
  /**
   * Check whether setup task can be launched for the job.
   * 
   * Setup task can be launched after the tasks are inited
   * and Job is in PREP state
   * and if it is not already launched
   * or job is not Killed/Failed
   * @return true/false
   */
  private synchronized boolean canLaunchSetupTask() {
    return (tasksInited.get() && status.getRunState() == JobStatus.PREP && 
           !launchedSetup && !jobKilled && !jobFailed);
  }
  

  /**
   * Return a ReduceTask, if appropriate, to run on the given tasktracker.
   * We don't have cache-sensitivity for reduce tasks, as they
   *  work on temporary MapRed files.  
   */
  public synchronized Task obtainNewReduceTask(TaskTrackerStatus tts,
                                               int clusterSize,
                                               int numUniqueHosts
                                              ) throws IOException {
    if (status.getRunState() != JobStatus.RUNNING) {
      LOG.info("Cannot create task split for " + profile.getJobID());
      return null;
    }
    
    // Ensure we have sufficient map outputs ready to shuffle before 
    // scheduling reduces
    if (!scheduleReduces()) {
      return null;
    }

    int  target = findNewReduceTask(tts, clusterSize, numUniqueHosts, 
                                    status.reduceProgress());
    if (target == -1) {
      return null;
    }
    
    Task result = reduces[target].getTaskToRun(tts.getTrackerName());
    if (result != null) {
      addRunningTaskToTIP(reduces[target], result.getTaskID(), tts, true);
    }

    return result;
  }
  
  // returns the (cache)level at which the nodes matches
  private int getMatchingLevelForNodes(Node n1, Node n2) {
    int count = 0;
    do {
      if (n1.equals(n2)) {
        return count;
      }
      ++count;
      n1 = n1.getParent();
      n2 = n2.getParent();
    } while (n1 != null);
    return this.maxLevel;
  }

  /**
   * Populate the data structures as a task is scheduled.
   * 
   * Assuming {@link JobTracker} is locked on entry.
   * 
   * @param tip The tip for which the task is added
   * @param id The attempt-id for the task
   * @param tts task-tracker status
   * @param isScheduled Whether this task is scheduled from the JT or has 
   *        joined back upon restart
   */
  synchronized void addRunningTaskToTIP(TaskInProgress tip, TaskAttemptID id, 
                                        TaskTrackerStatus tts, 
                                        boolean isScheduled) {
    // Make an entry in the tip if the attempt is not scheduled i.e externally
    // added
    if (!isScheduled) {
      tip.addRunningTask(id, tts.getTrackerName());
    }
    final JobTrackerInstrumentation metrics = jobtracker.getInstrumentation();

    // keeping the earlier ordering intact
    String name;
    String splits = "";
    Enum counter = null;
    if (tip.isJobSetupTask()) {
      launchedSetup = true;
      name = Values.SETUP.name();
    } else if (tip.isJobCleanupTask()) {
      launchedCleanup = true;
      name = Values.CLEANUP.name();
    } else if (tip.isMapTask()) {
      ++runningMapTasks;
      name = Values.MAP.name();
      counter = Counter.TOTAL_LAUNCHED_MAPS;
      splits = tip.getSplitNodes();
      if (tip.getActiveTasks().size() > 1)
        speculativeMapTasks++;
      metrics.launchMap(id);
    } else {
      ++runningReduceTasks;
      name = Values.REDUCE.name();
      counter = Counter.TOTAL_LAUNCHED_REDUCES;
      if (tip.getActiveTasks().size() > 1)
        speculativeReduceTasks++;
      metrics.launchReduce(id);
    }
    // Note that the logs are for the scheduled tasks only. Tasks that join on 
    // restart has already their logs in place.
    if (tip.isFirstAttempt(id)) {
      JobHistory.Task.logStarted(tip.getTIPId(), name,
                                 tip.getExecStartTime(), splits);
    }
    if (!tip.isJobSetupTask() && !tip.isJobCleanupTask()) {
      jobCounters.incrCounter(counter, 1);
    }
    
    //TODO The only problem with these counters would be on restart.
    // The jobtracker updates the counter only when the task that is scheduled
    // if from a non-running tip and is local (data, rack ...). But upon restart
    // as the reports come from the task tracker, there is no good way to infer
    // when exactly to increment the locality counters. The only solution is to 
    // increment the counters for all the tasks irrespective of 
    //    - whether the tip is running or not
    //    - whether its a speculative task or not
    //
    // So to simplify, increment the data locality counter whenever there is 
    // data locality.
    if (tip.isMapTask() && !tip.isJobSetupTask() && !tip.isJobCleanupTask()) {
      // increment the data locality counter for maps
      Node tracker = jobtracker.getNode(tts.getHost());
      int level = this.maxLevel;
      // find the right level across split locations
      for (String local : maps[tip.getIdWithinJob()].getSplitLocations()) {
        Node datanode = jobtracker.getNode(local);
        int newLevel = this.maxLevel;
        if (tracker != null && datanode != null) {
          newLevel = getMatchingLevelForNodes(tracker, datanode);
        }
        if (newLevel < level) {
          level = newLevel;
          // an optimization
          if (level == 0) {
            break;
          }
        }
      }
      switch (level) {
      case 0 :
        LOG.info("Choosing data-local task " + tip.getTIPId());
        jobCounters.incrCounter(Counter.DATA_LOCAL_MAPS, 1);
        break;
      case 1:
        LOG.info("Choosing rack-local task " + tip.getTIPId());
        jobCounters.incrCounter(Counter.RACK_LOCAL_MAPS, 1);
        break;
      default :
        // check if there is any locality
        if (level != this.maxLevel) {
          LOG.info("Choosing cached task at level " + level + tip.getTIPId());
          jobCounters.incrCounter(Counter.OTHER_LOCAL_MAPS, 1);
        }
        break;
      }
    }
  }
    
  static String convertTrackerNameToHostName(String trackerName) {
    // Ugly!
    // Convert the trackerName to it's host name
    int indexOfColon = trackerName.indexOf(":");
    String trackerHostName = (indexOfColon == -1) ? 
      trackerName : 
      trackerName.substring(0, indexOfColon);
    return trackerHostName.substring("tracker_".length());
  }
    
  /**
   * Note that a task has failed on a given tracker and add the tracker  
   * to the blacklist iff too many trackers in the cluster i.e. 
   * (clusterSize * CLUSTER_BLACKLIST_PERCENT) haven't turned 'flaky' already.
   * 
   * @param taskTracker task-tracker on which a task failed
   */
  synchronized void addTrackerTaskFailure(String trackerName, 
                                          TaskTracker taskTracker) {
    if (flakyTaskTrackers < (clusterSize * CLUSTER_BLACKLIST_PERCENT)) { 
      String trackerHostName = convertTrackerNameToHostName(trackerName);

      Integer trackerFailures = trackerToFailuresMap.get(trackerHostName);
      if (trackerFailures == null) {
        trackerFailures = 0;
      }
      trackerToFailuresMap.put(trackerHostName, ++trackerFailures);

      // Check if this tasktracker has turned 'flaky'
      if (trackerFailures.intValue() == conf.getMaxTaskFailuresPerTracker()) {
        ++flakyTaskTrackers;
        
        // Cancel reservations if appropriate
        if (taskTracker != null) {
          if (trackersReservedForMaps.containsKey(taskTracker)) {
            taskTracker.unreserveSlots(TaskType.MAP, this);
          }
          if (trackersReservedForReduces.containsKey(taskTracker)) {
            taskTracker.unreserveSlots(TaskType.REDUCE, this);
          }
        }
        LOG.info("TaskTracker at '" + trackerHostName + "' turned 'flaky'");
      }
    }
  }
  
  public synchronized void reserveTaskTracker(TaskTracker taskTracker,
                                              TaskType type, int numSlots) {
    Map<TaskTracker, FallowSlotInfo> map =
      (type == TaskType.MAP) ? trackersReservedForMaps : trackersReservedForReduces;
    
    long now = System.currentTimeMillis();
    
    FallowSlotInfo info = map.get(taskTracker);
    if (info == null) {
      info = new FallowSlotInfo(now, numSlots);
    } else {
      // Increment metering info if the reservation is changing
      if (info.getNumSlots() != numSlots) {
        Enum<Counter> counter = 
          (type == TaskType.MAP) ? 
              Counter.FALLOW_SLOTS_MILLIS_MAPS : 
              Counter.FALLOW_SLOTS_MILLIS_REDUCES;
        long fallowSlotMillis = (now - info.getTimestamp()) * info.getNumSlots();
        jobCounters.incrCounter(counter, fallowSlotMillis);
        
        // Update 
        info.setTimestamp(now);
        info.setNumSlots(numSlots);
      }
    }
    map.put(taskTracker, info);
  }
  
  public synchronized void unreserveTaskTracker(TaskTracker taskTracker,
                                                TaskType type) {
    Map<TaskTracker, FallowSlotInfo> map =
      (type == TaskType.MAP) ? trackersReservedForMaps : 
                               trackersReservedForReduces;

    FallowSlotInfo info = map.get(taskTracker);
    if (info == null) {
      LOG.warn("Cannot find information about fallow slots for " + 
               taskTracker.getTrackerName());
      return;
    }
    
    long now = System.currentTimeMillis();

    Enum<Counter> counter = 
      (type == TaskType.MAP) ? 
          Counter.FALLOW_SLOTS_MILLIS_MAPS : 
          Counter.FALLOW_SLOTS_MILLIS_REDUCES;
    long fallowSlotMillis = (now - info.getTimestamp()) * info.getNumSlots();
    jobCounters.incrCounter(counter, fallowSlotMillis);

    map.remove(taskTracker);
  }
  
  public int getNumReservedTaskTrackersForMaps() {
    return trackersReservedForMaps.size();
  }
  
  public int getNumReservedTaskTrackersForReduces() {
    return trackersReservedForReduces.size();
  }
  
  private int getTrackerTaskFailures(String trackerName) {
    String trackerHostName = convertTrackerNameToHostName(trackerName);
    Integer failedTasks = trackerToFailuresMap.get(trackerHostName);
    return (failedTasks != null) ? failedTasks.intValue() : 0; 
  }
    
  /**
   * Get the black listed trackers for the job
   * 
   * @return List of blacklisted tracker names
   */
  List<String> getBlackListedTrackers() {
    List<String> blackListedTrackers = new ArrayList<String>();
    for (Map.Entry<String,Integer> e : trackerToFailuresMap.entrySet()) {
       if (e.getValue().intValue() >= conf.getMaxTaskFailuresPerTracker()) {
         blackListedTrackers.add(e.getKey());
       }
    }
    return blackListedTrackers;
  }
  
  /**
   * Get the no. of 'flaky' tasktrackers for a given job.
   * 
   * @return the no. of 'flaky' tasktrackers for a given job.
   */
  int getNoOfBlackListedTrackers() {
    return flakyTaskTrackers;
  }
    
  /**
   * Get the information on tasktrackers and no. of errors which occurred
   * on them for a given job. 
   * 
   * @return the map of tasktrackers and no. of errors which occurred
   *         on them for a given job. 
   */
  synchronized Map<String, Integer> getTaskTrackerErrors() {
    // Clone the 'trackerToFailuresMap' and return the copy
    Map<String, Integer> trackerErrors = 
      new TreeMap<String, Integer>(trackerToFailuresMap);
    return trackerErrors;
  }

  /**
   * Remove a map TIP from the lists for running maps.
   * Called when a map fails/completes (note if a map is killed,
   * it won't be present in the list since it was completed earlier)
   * @param tip the tip that needs to be retired
   */
  private synchronized void retireMap(TaskInProgress tip) {
    if (runningMapCache == null) {
      LOG.warn("Running cache for maps missing!! "
               + "Job details are missing.");
      return;
    }
    
    String[] splitLocations = tip.getSplitLocations();

    // Remove the TIP from the list for running non-local maps
    if (splitLocations.length == 0) {
      nonLocalRunningMaps.remove(tip);
      return;
    }

    // Remove from the running map caches
    for(String host: splitLocations) {
      Node node = jobtracker.getNode(host);

      for (int j = 0; j < maxLevel; ++j) {
        Set<TaskInProgress> hostMaps = runningMapCache.get(node);
        if (hostMaps != null) {
          hostMaps.remove(tip);
          if (hostMaps.size() == 0) {
            runningMapCache.remove(node);
          }
        }
        node = node.getParent();
      }
    }
  }

  /**
   * Remove a reduce TIP from the list for running-reduces
   * Called when a reduce fails/completes
   * @param tip the tip that needs to be retired
   */
  private synchronized void retireReduce(TaskInProgress tip) {
    if (runningReduces == null) {
      LOG.warn("Running list for reducers missing!! "
               + "Job details are missing.");
      return;
    }
    runningReduces.remove(tip);
  }

  /**
   * Adds a map tip to the list of running maps.
   * @param tip the tip that needs to be scheduled as running
   */
  private synchronized void scheduleMap(TaskInProgress tip) {
    
    if (runningMapCache == null) {
      LOG.warn("Running cache for maps is missing!! " 
               + "Job details are missing.");
      return;
    }
    String[] splitLocations = tip.getSplitLocations();

    // Add the TIP to the list of non-local running TIPs
    if (splitLocations.length == 0) {
      nonLocalRunningMaps.add(tip);
      return;
    }

    for(String host: splitLocations) {
      Node node = jobtracker.getNode(host);

      for (int j = 0; j < maxLevel; ++j) {
        Set<TaskInProgress> hostMaps = runningMapCache.get(node);
        if (hostMaps == null) {
          // create a cache if needed
          hostMaps = new LinkedHashSet<TaskInProgress>();
          runningMapCache.put(node, hostMaps);
        }
        hostMaps.add(tip);
        node = node.getParent();
      }
    }
  }
  
  /**
   * Adds a reduce tip to the list of running reduces
   * @param tip the tip that needs to be scheduled as running
   */
  private synchronized void scheduleReduce(TaskInProgress tip) {
    if (runningReduces == null) {
      LOG.warn("Running cache for reducers missing!! "
               + "Job details are missing.");
      return;
    }
    runningReduces.add(tip);
  }
  
  /**
   * Adds the failed TIP in the front of the list for non-running maps
   * @param tip the tip that needs to be failed
   */
  private synchronized void failMap(TaskInProgress tip) {
    if (nonRunningMapCache == null) {
      LOG.warn("Non-running cache for maps missing!! "
               + "Job details are missing.");
      return;
    }

    // 1. Its added everywhere since other nodes (having this split local)
    //    might have removed this tip from their local cache
    // 2. Give high priority to failed tip - fail early

    String[] splitLocations = tip.getSplitLocations();

    // Add the TIP in the front of the list for non-local non-running maps
    if (splitLocations.length == 0) {
      nonLocalMaps.add(0, tip);
      return;
    }

    for(String host: splitLocations) {
      Node node = jobtracker.getNode(host);
      
      for (int j = 0; j < maxLevel; ++j) {
        List<TaskInProgress> hostMaps = nonRunningMapCache.get(node);
        if (hostMaps == null) {
          hostMaps = new LinkedList<TaskInProgress>();
          nonRunningMapCache.put(node, hostMaps);
        }
        hostMaps.add(0, tip);
        node = node.getParent();
      }
    }
  }
  
  /**
   * Adds a failed TIP in the front of the list for non-running reduces
   * @param tip the tip that needs to be failed
   */
  private synchronized void failReduce(TaskInProgress tip) {
    if (nonRunningReduces == null) {
      LOG.warn("Failed cache for reducers missing!! "
               + "Job details are missing.");
      return;
    }
    nonRunningReduces.add(0, tip);
  }
  
  /**
   * Find a non-running task in the passed list of TIPs
   * @param tips a collection of TIPs
   * @param ttStatus the status of tracker that has requested a task to run
   * @param numUniqueHosts number of unique hosts that run trask trackers
   * @param removeFailedTip whether to remove the failed tips
   */
  private synchronized TaskInProgress findTaskFromList(
      Collection<TaskInProgress> tips, TaskTrackerStatus ttStatus,
      int numUniqueHosts,
      boolean removeFailedTip) {
    Iterator<TaskInProgress> iter = tips.iterator();
    while (iter.hasNext()) {
      TaskInProgress tip = iter.next();

      // Select a tip if
      //   1. runnable   : still needs to be run and is not completed
      //   2. ~running   : no other node is running it
      //   3. earlier attempt failed : has not failed on this host
      //                               and has failed on all the other hosts
      // A TIP is removed from the list if 
      // (1) this tip is scheduled
      // (2) if the passed list is a level 0 (host) cache
      // (3) when the TIP is non-schedulable (running, killed, complete)
      if (tip.isRunnable() && !tip.isRunning()) {
        // check if the tip has failed on this host
        if (!tip.hasFailedOnMachine(ttStatus.getHost()) || 
             tip.getNumberOfFailedMachines() >= numUniqueHosts) {
          // check if the tip has failed on all the nodes
          iter.remove();
          return tip;
        } else if (removeFailedTip) { 
          // the case where we want to remove a failed tip from the host cache
          // point#3 in the TIP removal logic above
          iter.remove();
        }
      } else {
        // see point#3 in the comment above for TIP removal logic
        iter.remove();
      }
    }
    return null;
  }
  
  /**
   * Find a speculative task
   * @param list a list of tips
   * @param taskTracker the tracker that has requested a tip
   * @param avgProgress the average progress for speculation
   * @param currentTime current time in milliseconds
   * @param shouldRemove whether to remove the tips
   * @return a tip that can be speculated on the tracker
   */
  private synchronized TaskInProgress findSpeculativeTask(
      Collection<TaskInProgress> list, TaskTrackerStatus ttStatus,
      double avgProgress, long currentTime, boolean shouldRemove) {
    
    Iterator<TaskInProgress> iter = list.iterator();

    while (iter.hasNext()) {
      TaskInProgress tip = iter.next();
      // should never be true! (since we delete completed/failed tasks)
      if (!tip.isRunning()) {
        iter.remove();
        continue;
      }

      if (!tip.hasRunOnMachine(ttStatus.getHost(), 
                               ttStatus.getTrackerName())) {
        if (tip.hasSpeculativeTask(currentTime, avgProgress)) {
          // In case of shared list we don't remove it. Since the TIP failed 
          // on this tracker can be scheduled on some other tracker.
          if (shouldRemove) {
            iter.remove(); //this tracker is never going to run it again
          }
          return tip;
        } 
      } else {
        // Check if this tip can be removed from the list.
        // If the list is shared then we should not remove.
        if (shouldRemove) {
          // This tracker will never speculate this tip
          iter.remove();
        }
      }
    }
    return null;
  }
  
  /**
   * Find new map task
   * @param tts The task tracker that is asking for a task
   * @param clusterSize The number of task trackers in the cluster
   * @param numUniqueHosts The number of hosts that run task trackers
   * @param avgProgress The average progress of this kind of task in this job
   * @param maxCacheLevel The maximum topology level until which to schedule
   *                      maps. 
   *                      A value of {@link #anyCacheLevel} implies any 
   *                      available task (node-local, rack-local, off-switch and 
   *                      speculative tasks).
   *                      A value of {@link #NON_LOCAL_CACHE_LEVEL} implies only
   *                      off-switch/speculative tasks should be scheduled.
   * @return the index in tasks of the selected task (or -1 for no task)
   */
  private synchronized int findNewMapTask(final TaskTrackerStatus tts, 
                                          final int clusterSize,
                                          final int numUniqueHosts,
                                          final int maxCacheLevel,
                                          final double avgProgress) {
    if (numMapTasks == 0) {
      LOG.info("No maps to schedule for " + profile.getJobID());
      return -1;
    }

    String taskTracker = tts.getTrackerName();
    TaskInProgress tip = null;
    
    //
    // Update the last-known clusterSize
    //
    this.clusterSize = clusterSize;

    if (!shouldRunOnTaskTracker(taskTracker)) {
      return -1;
    }

    // Check to ensure this TaskTracker has enough resources to 
    // run tasks from this job
    long outSize = resourceEstimator.getEstimatedMapOutputSize();
    long availSpace = tts.getResourceStatus().getAvailableSpace();
    if(availSpace < outSize) {
      LOG.warn("No room for map task. Node " + tts.getHost() + 
               " has " + availSpace + 
               " bytes free; but we expect map to take " + outSize);

      return -1; //see if a different TIP might work better. 
    }
    
    
    // For scheduling a map task, we have two caches and a list (optional)
    //  I)   one for non-running task
    //  II)  one for running task (this is for handling speculation)
    //  III) a list of TIPs that have empty locations (e.g., dummy splits),
    //       the list is empty if all TIPs have associated locations

    // First a look up is done on the non-running cache and on a miss, a look 
    // up is done on the running cache. The order for lookup within the cache:
    //   1. from local node to root [bottom up]
    //   2. breadth wise for all the parent nodes at max level

    // We fall to linear scan of the list (III above) if we have misses in the 
    // above caches

    Node node = jobtracker.getNode(tts.getHost());
    
    //
    // I) Non-running TIP :
    // 

    // 1. check from local node to the root [bottom up cache lookup]
    //    i.e if the cache is available and the host has been resolved
    //    (node!=null)
    if (node != null) {
      Node key = node;
      int level = 0;
      // maxCacheLevel might be greater than this.maxLevel if findNewMapTask is
      // called to schedule any task (local, rack-local, off-switch or speculative)
      // tasks or it might be NON_LOCAL_CACHE_LEVEL (i.e. -1) if findNewMapTask is
      //  (i.e. -1) if findNewMapTask is to only schedule off-switch/speculative
      // tasks
      int maxLevelToSchedule = Math.min(maxCacheLevel, maxLevel);
      for (level = 0;level < maxLevelToSchedule; ++level) {
        List <TaskInProgress> cacheForLevel = nonRunningMapCache.get(key);
        if (cacheForLevel != null) {
          tip = findTaskFromList(cacheForLevel, tts, 
              numUniqueHosts,level == 0);
          if (tip != null) {
            // Add to running cache
            scheduleMap(tip);

            // remove the cache if its empty
            if (cacheForLevel.size() == 0) {
              nonRunningMapCache.remove(key);
            }

            return tip.getIdWithinJob();
          }
        }
        key = key.getParent();
      }
      
      // Check if we need to only schedule a local task (node-local/rack-local)
      if (level == maxCacheLevel) {
        return -1;
      }
    }

    //2. Search breadth-wise across parents at max level for non-running 
    //   TIP if
    //     - cache exists and there is a cache miss 
    //     - node information for the tracker is missing (tracker's topology
    //       info not obtained yet)

    // collection of node at max level in the cache structure
    Collection<Node> nodesAtMaxLevel = jobtracker.getNodesAtMaxLevel();

    // get the node parent at max level
    Node nodeParentAtMaxLevel = 
      (node == null) ? null : JobTracker.getParentNode(node, maxLevel - 1);
    
    for (Node parent : nodesAtMaxLevel) {

      // skip the parent that has already been scanned
      if (parent == nodeParentAtMaxLevel) {
        continue;
      }

      List<TaskInProgress> cache = nonRunningMapCache.get(parent);
      if (cache != null) {
        tip = findTaskFromList(cache, tts, numUniqueHosts, false);
        if (tip != null) {
          // Add to the running cache
          scheduleMap(tip);

          // remove the cache if empty
          if (cache.size() == 0) {
            nonRunningMapCache.remove(parent);
          }
          LOG.info("Choosing a non-local task " + tip.getTIPId());
          return tip.getIdWithinJob();
        }
      }
    }

    // 3. Search non-local tips for a new task
    tip = findTaskFromList(nonLocalMaps, tts, numUniqueHosts, false);
    if (tip != null) {
      // Add to the running list
      scheduleMap(tip);

      LOG.info("Choosing a non-local task " + tip.getTIPId());
      return tip.getIdWithinJob();
    }

    //
    // II) Running TIP :
    // 
 
    if (hasSpeculativeMaps) {
      long currentTime = System.currentTimeMillis();

      // 1. Check bottom up for speculative tasks from the running cache
      if (node != null) {
        Node key = node;
        for (int level = 0; level < maxLevel; ++level) {
          Set<TaskInProgress> cacheForLevel = runningMapCache.get(key);
          if (cacheForLevel != null) {
            tip = findSpeculativeTask(cacheForLevel, tts, 
                                      avgProgress, currentTime, level == 0);
            if (tip != null) {
              if (cacheForLevel.size() == 0) {
                runningMapCache.remove(key);
              }
              return tip.getIdWithinJob();
            }
          }
          key = key.getParent();
        }
      }

      // 2. Check breadth-wise for speculative tasks
      
      for (Node parent : nodesAtMaxLevel) {
        // ignore the parent which is already scanned
        if (parent == nodeParentAtMaxLevel) {
          continue;
        }

        Set<TaskInProgress> cache = runningMapCache.get(parent);
        if (cache != null) {
          tip = findSpeculativeTask(cache, tts, avgProgress, 
                                    currentTime, false);
          if (tip != null) {
            // remove empty cache entries
            if (cache.size() == 0) {
              runningMapCache.remove(parent);
            }
            LOG.info("Choosing a non-local task " + tip.getTIPId() 
                     + " for speculation");
            return tip.getIdWithinJob();
          }
        }
      }

      // 3. Check non-local tips for speculation
      tip = findSpeculativeTask(nonLocalRunningMaps, tts, avgProgress, 
                                currentTime, false);
      if (tip != null) {
        LOG.info("Choosing a non-local task " + tip.getTIPId() 
                 + " for speculation");
        return tip.getIdWithinJob();
      }
    }
    
    return -1;
  }

  /**
   * Find new reduce task
   * @param tts The task tracker that is asking for a task
   * @param clusterSize The number of task trackers in the cluster
   * @param numUniqueHosts The number of hosts that run task trackers
   * @param avgProgress The average progress of this kind of task in this job
   * @return the index in tasks of the selected task (or -1 for no task)
   */
  private synchronized int findNewReduceTask(TaskTrackerStatus tts, 
                                             int clusterSize,
                                             int numUniqueHosts,
                                             double avgProgress) {
    if (numReduceTasks == 0) {
      LOG.info("No reduces to schedule for " + profile.getJobID());
      return -1;
    }

    String taskTracker = tts.getTrackerName();
    TaskInProgress tip = null;
    
    // Update the last-known clusterSize
    this.clusterSize = clusterSize;

    if (!shouldRunOnTaskTracker(taskTracker)) {
      return -1;
    }

    long outSize = resourceEstimator.getEstimatedReduceInputSize();
    long availSpace = tts.getResourceStatus().getAvailableSpace();
    if(availSpace < outSize) {
      LOG.warn("No room for reduce task. Node " + taskTracker + " has " +
                availSpace + 
               " bytes free; but we expect reduce input to take " + outSize);

      return -1; //see if a different TIP might work better. 
    }
    
    // 1. check for a never-executed reduce tip
    // reducers don't have a cache and so pass -1 to explicitly call that out
    tip = findTaskFromList(nonRunningReduces, tts, numUniqueHosts, false);
    if (tip != null) {
      scheduleReduce(tip);
      return tip.getIdWithinJob();
    }

    // 2. check for a reduce tip to be speculated
    if (hasSpeculativeReduces) {
      tip = findSpeculativeTask(runningReduces, tts, avgProgress, 
                                System.currentTimeMillis(), false);
      if (tip != null) {
        scheduleReduce(tip);
        return tip.getIdWithinJob();
      }
    }

    return -1;
  }
  
  private boolean shouldRunOnTaskTracker(String taskTracker) {
    //
    // Check if too many tasks of this job have failed on this
    // tasktracker prior to assigning it a new one.
    //
    int taskTrackerFailedTasks = getTrackerTaskFailures(taskTracker);
    if ((flakyTaskTrackers < (clusterSize * CLUSTER_BLACKLIST_PERCENT)) && 
        taskTrackerFailedTasks >= conf.getMaxTaskFailuresPerTracker()) {
      if (LOG.isDebugEnabled()) {
        String flakyTracker = convertTrackerNameToHostName(taskTracker); 
        LOG.debug("Ignoring the black-listed tasktracker: '" + flakyTracker 
                  + "' for assigning a new task");
      }
      return false;
    }
    return true;
  }
  

  /**
   * Metering: Occupied Slots * (Finish - Start)
   * @param tip {@link TaskInProgress} to be metered which just completed, 
   *            cannot be <code>null</code> 
   * @param status {@link TaskStatus} of the completed task, cannot be 
   *               <code>null</code>
   */
  private void meterTaskAttempt(TaskInProgress tip, TaskStatus status) {
    Counter slotCounter = 
      (tip.isMapTask()) ? Counter.SLOTS_MILLIS_MAPS : 
                          Counter.SLOTS_MILLIS_REDUCES;
    jobCounters.incrCounter(slotCounter, 
                            tip.getNumSlotsRequired() * 
                            (status.getFinishTime() - status.getStartTime()));
  }
  
  /**
   * A taskid assigned to this JobInProgress has reported in successfully.
   */
  public synchronized boolean completedTask(TaskInProgress tip, 
                                            TaskStatus status)
  {
    TaskAttemptID taskid = status.getTaskID();
    int oldNumAttempts = tip.getActiveTasks().size();
    final JobTrackerInstrumentation metrics = jobtracker.getInstrumentation();
        
    // Metering
    meterTaskAttempt(tip, status);
    
    // Sanity check: is the TIP already complete? 
    // It _is_ safe to not decrement running{Map|Reduce}Tasks and
    // finished{Map|Reduce}Tasks variables here because one and only
    // one task-attempt of a TIP gets to completedTask. This is because
    // the TaskCommitThread in the JobTracker marks other, completed, 
    // speculative tasks as _complete_.
    if (tip.isComplete()) {
      // Mark this task as KILLED
      tip.alreadyCompletedTask(taskid);

      // Let the JobTracker cleanup this taskid if the job isn't running
      if (this.status.getRunState() != JobStatus.RUNNING) {
        jobtracker.markCompletedTaskAttempt(status.getTaskTracker(), taskid);
      }
      return false;
    } 

    LOG.info("Task '" + taskid + "' has completed " + tip.getTIPId() + 
             " successfully.");          

    // Mark the TIP as complete
    tip.completed(taskid);
    resourceEstimator.updateWithCompletedTask(status, tip);

    // Update jobhistory 
    TaskTrackerStatus ttStatus = 
      this.jobtracker.getTaskTrackerStatus(status.getTaskTracker());
    String trackerHostname = jobtracker.getNode(ttStatus.getHost()).toString();
    String taskType = getTaskType(tip);
    if (status.getIsMap()){
      JobHistory.MapAttempt.logStarted(status.getTaskID(), status.getStartTime(), 
                                       status.getTaskTracker(), 
                                       ttStatus.getHttpPort(), 
                                       taskType); 
      JobHistory.MapAttempt.logFinished(status.getTaskID(), status.getFinishTime(), 
                                        trackerHostname, taskType,
                                        status.getStateString(), 
                                        status.getCounters()); 
    }else{
      JobHistory.ReduceAttempt.logStarted( status.getTaskID(), status.getStartTime(), 
                                          status.getTaskTracker(),
                                          ttStatus.getHttpPort(), 
                                          taskType); 
      JobHistory.ReduceAttempt.logFinished(status.getTaskID(), status.getShuffleFinishTime(),
                                           status.getSortFinishTime(), status.getFinishTime(), 
                                           trackerHostname, 
                                           taskType,
                                           status.getStateString(), 
                                           status.getCounters()); 
    }
    JobHistory.Task.logFinished(tip.getTIPId(), 
                                taskType,
                                tip.getExecFinishTime(),
                                status.getCounters()); 
        
    int newNumAttempts = tip.getActiveTasks().size();
    if (tip.isJobSetupTask()) {
      // setup task has finished. kill the extra setup tip
      killSetupTip(!tip.isMapTask());
      // Job can start running now.
      this.status.setSetupProgress(1.0f);
      // move the job to running state if the job is in prep state
      if (this.status.getRunState() == JobStatus.PREP) {
        this.status.setRunState(JobStatus.RUNNING);
        JobHistory.JobInfo.logStarted(profile.getJobID());
      }
    } else if (tip.isJobCleanupTask()) {
      // cleanup task has finished. Kill the extra cleanup tip
      if (tip.isMapTask()) {
        // kill the reduce tip
        cleanup[1].kill();
      } else {
        cleanup[0].kill();
      }
      //
      // The Job is done
      // if the job is failed, then mark the job failed.
      if (jobFailed) {
        terminateJob(JobStatus.FAILED);
      }
      // if the job is killed, then mark the job killed.
      if (jobKilled) {
        terminateJob(JobStatus.KILLED);
      }
      else {
        jobComplete();
      }
      // The job has been killed/failed/successful
      // JobTracker should cleanup this task
      jobtracker.markCompletedTaskAttempt(status.getTaskTracker(), taskid);
    } else if (tip.isMapTask()) {
      runningMapTasks -= 1;
      // check if this was a sepculative task
      if (oldNumAttempts > 1) {
        speculativeMapTasks -= (oldNumAttempts - newNumAttempts);
      }
      finishedMapTasks += 1;
      metrics.completeMap(taskid);
      // remove the completed map from the resp running caches
      retireMap(tip);
      if ((finishedMapTasks + failedMapTIPs) == (numMapTasks)) {
        this.status.setMapProgress(1.0f);
      }
    } else {
      runningReduceTasks -= 1;
      if (oldNumAttempts > 1) {
        speculativeReduceTasks -= (oldNumAttempts - newNumAttempts);
      }
      finishedReduceTasks += 1;
      metrics.completeReduce(taskid);
      // remove the completed reduces from the running reducers set
      retireReduce(tip);
      if ((finishedReduceTasks + failedReduceTIPs) == (numReduceTasks)) {
        this.status.setReduceProgress(1.0f);
      }
    }
    
    return true;
  }

  /**
   * The job is done since all it's component tasks are either
   * successful or have failed.
   */
  private void jobComplete() {
    final JobTrackerInstrumentation metrics = jobtracker.getInstrumentation();
    //
    // All tasks are complete, then the job is done!
    //
    if (this.status.getRunState() == JobStatus.RUNNING ) {
      this.status.setRunState(JobStatus.SUCCEEDED);
      this.status.setCleanupProgress(1.0f);
      if (maps.length == 0) {
        this.status.setMapProgress(1.0f);
      }
      if (reduces.length == 0) {
        this.status.setReduceProgress(1.0f);
      }
      this.finishTime = System.currentTimeMillis();
      LOG.info("Job " + this.status.getJobID() + 
               " has completed successfully.");
      
      // Log the job summary (this should be done prior to logging to 
      // job-history to ensure job-counters are in-sync 
      JobSummary.logJobSummary(this, jobtracker.getClusterStatus(false));
      
      // Log job-history
      JobHistory.JobInfo.logFinished(this.status.getJobID(), finishTime, 
                                     this.finishedMapTasks, 
                                     this.finishedReduceTasks, failedMapTasks, 
                                     failedReduceTasks, getCounters());
      // Note that finalize will close the job history handles which garbage collect
      // might try to finalize
      garbageCollect();
      
      metrics.completeJob(this.conf, this.status.getJobID());
    }
  }
  
  private synchronized void terminateJob(int jobTerminationState) {
    if ((status.getRunState() == JobStatus.RUNNING) ||
        (status.getRunState() == JobStatus.PREP)) {
      this.finishTime = System.currentTimeMillis();
      this.status.setMapProgress(1.0f);
      this.status.setReduceProgress(1.0f);
      this.status.setCleanupProgress(1.0f);
      
      if (jobTerminationState == JobStatus.FAILED) {
        this.status.setRunState(JobStatus.FAILED);

        // Log the job summary
        JobSummary.logJobSummary(this, jobtracker.getClusterStatus(false));
        
        // Log to job-history
        JobHistory.JobInfo.logFailed(this.status.getJobID(), finishTime, 
                                     this.finishedMapTasks, 
                                     this.finishedReduceTasks);
      } else {
        this.status.setRunState(JobStatus.KILLED);

        // Log the job summary
        JobSummary.logJobSummary(this, jobtracker.getClusterStatus(false));
        
        // Log to job-history
        JobHistory.JobInfo.logKilled(this.status.getJobID(), finishTime, 
                                     this.finishedMapTasks, 
                                     this.finishedReduceTasks);
      }
      garbageCollect();
      
      jobtracker.getInstrumentation().terminateJob(
          this.conf, this.status.getJobID());
    }
  }

  /**
   * Terminate the job and all its component tasks.
   * Calling this will lead to marking the job as failed/killed. Cleanup 
   * tip will be launched. If the job has not inited, it will directly call 
   * terminateJob as there is no need to launch cleanup tip.
   * This method is reentrant.
   * @param jobTerminationState job termination state
   */
  private synchronized void terminate(int jobTerminationState) {
    if(!tasksInited.get()) {
    	//init could not be done, we just terminate directly.
      terminateJob(jobTerminationState);
      return;
    }

    if ((status.getRunState() == JobStatus.RUNNING) ||
         (status.getRunState() == JobStatus.PREP)) {
      LOG.info("Killing job '" + this.status.getJobID() + "'");
      if (jobTerminationState == JobStatus.FAILED) {
        if(jobFailed) {//reentrant
          return;
        }
        jobFailed = true;
      } else if (jobTerminationState == JobStatus.KILLED) {
        if(jobKilled) {//reentrant
          return;
        }
        jobKilled = true;
      }
      // clear all unclean tasks
      clearUncleanTasks();
      //
      // kill all TIPs.
      //
      for (int i = 0; i < setup.length; i++) {
        setup[i].kill();
      }
      for (int i = 0; i < maps.length; i++) {
        maps[i].kill();
      }
      for (int i = 0; i < reduces.length; i++) {
        reduces[i].kill();
      }
    }
  }

  private void cancelReservedSlots() {
    // Make a copy of the set of TaskTrackers to prevent a 
    // ConcurrentModificationException ...
    Set<TaskTracker> tm = 
      new HashSet<TaskTracker>(trackersReservedForMaps.keySet());
    for (TaskTracker tt : tm) {
      tt.unreserveSlots(TaskType.MAP, this);
    }

    Set<TaskTracker> tr = 
      new HashSet<TaskTracker>(trackersReservedForReduces.keySet());
    for (TaskTracker tt : tr) {
      tt.unreserveSlots(TaskType.REDUCE, this);
    }
  }
  private void clearUncleanTasks() {
    TaskAttemptID taskid = null;
    TaskInProgress tip = null;
    while (!mapCleanupTasks.isEmpty()) {
      taskid = mapCleanupTasks.remove(0);
      tip = maps[taskid.getTaskID().getId()];
      updateTaskStatus(tip, tip.getTaskStatus(taskid));
    }
    while (!reduceCleanupTasks.isEmpty()) {
      taskid = reduceCleanupTasks.remove(0);
      tip = reduces[taskid.getTaskID().getId()];
      updateTaskStatus(tip, tip.getTaskStatus(taskid));
    }
  }

  /**
   * Kill the job and all its component tasks. This method should be called from 
   * jobtracker and should return fast as it locks the jobtracker.
   */
  public void kill() {
    boolean killNow = false;
    synchronized(jobInitKillStatus) {
      jobInitKillStatus.killed = true;
      //if not in middle of init, terminate it now
      if(!jobInitKillStatus.initStarted || jobInitKillStatus.initDone) {
        //avoiding nested locking by setting flag
        killNow = true;
      }
    }
    if(killNow) {
      terminate(JobStatus.KILLED);
    }
  }
  
  /**
   * Fails the job and all its component tasks. This should be called only from
   * {@link JobInProgress} or {@link JobTracker}. Look at 
   * {@link JobTracker#failJob(JobInProgress)} for more details.
   */
  synchronized void fail() {
    terminate(JobStatus.FAILED);
  }
  
  /**
   * A task assigned to this JobInProgress has reported in as failed.
   * Most of the time, we'll just reschedule execution.  However, after
   * many repeated failures we may instead decide to allow the entire 
   * job to fail or succeed if the user doesn't care about a few tasks failing.
   *
   * Even if a task has reported as completed in the past, it might later
   * be reported as failed.  That's because the TaskTracker that hosts a map
   * task might die before the entire job can complete.  If that happens,
   * we need to schedule reexecution so that downstream reduce tasks can 
   * obtain the map task's output.
   */
  private void failedTask(TaskInProgress tip, TaskAttemptID taskid, 
                          TaskStatus status, 
                          TaskTracker taskTracker,
                          boolean wasRunning, boolean wasComplete) {
    final JobTrackerInstrumentation metrics = jobtracker.getInstrumentation();
    // check if the TIP is already failed
    boolean wasFailed = tip.isFailed();

    // Mark the taskid as FAILED or KILLED
    tip.incompleteSubTask(taskid, this.status);
   
    boolean isRunning = tip.isRunning();
    boolean isComplete = tip.isComplete();
        
    //update running  count on task failure.
    if (wasRunning && !isRunning) {
      if (tip.isJobCleanupTask()) {
        launchedCleanup = false;
      } else if (tip.isJobSetupTask()) {
        launchedSetup = false;
      } else if (tip.isMapTask()) {
        runningMapTasks -= 1;
        metrics.failedMap(taskid);
        // remove from the running queue and put it in the non-running cache
        // if the tip is not complete i.e if the tip still needs to be run
        if (!isComplete) {
          retireMap(tip);
          failMap(tip);
        }
      } else {
        runningReduceTasks -= 1;
        metrics.failedReduce(taskid);
        // remove from the running queue and put in the failed queue if the tip
        // is not complete
        if (!isComplete) {
          retireReduce(tip);
          failReduce(tip);
        }
      }
      
      // Metering
      meterTaskAttempt(tip, status);
    }
        
    // The case when the map was complete but the task tracker went down.
    // However, we don't need to do any metering here...
    if (wasComplete && !isComplete) {
      if (tip.isMapTask()) {
        // Put the task back in the cache. This will help locality for cases
        // where we have a different TaskTracker from the same rack/switch
        // asking for a task. 
        // We bother about only those TIPs that were successful
        // earlier (wasComplete and !isComplete) 
        // (since they might have been removed from the cache of other 
        // racks/switches, if the input split blocks were present there too)
        failMap(tip);
        finishedMapTasks -= 1;
      }
    }
        
    // update job history
    // get taskStatus from tip
    TaskStatus taskStatus = tip.getTaskStatus(taskid);
    String taskTrackerName = taskStatus.getTaskTracker();
    String taskTrackerHostName = convertTrackerNameToHostName(taskTrackerName);
    int taskTrackerPort = -1;
    TaskTrackerStatus taskTrackerStatus = 
      (taskTracker == null) ? null : taskTracker.getStatus();
    if (taskTrackerStatus != null) {
      taskTrackerPort = taskTrackerStatus.getHttpPort();
    }
    long startTime = taskStatus.getStartTime();
    long finishTime = taskStatus.getFinishTime();
    List<String> taskDiagnosticInfo = tip.getDiagnosticInfo(taskid);
    String diagInfo = taskDiagnosticInfo == null ? "" :
      StringUtils.arrayToString(taskDiagnosticInfo.toArray(new String[0]));
    String taskType = getTaskType(tip);
    if (taskStatus.getIsMap()) {
      JobHistory.MapAttempt.logStarted(taskid, startTime, 
        taskTrackerName, taskTrackerPort, taskType);
      if (taskStatus.getRunState() == TaskStatus.State.FAILED) {
        JobHistory.MapAttempt.logFailed(taskid, finishTime,
          taskTrackerHostName, diagInfo, taskType);
      } else {
        JobHistory.MapAttempt.logKilled(taskid, finishTime,
          taskTrackerHostName, diagInfo, taskType);
      }
    } else {
      JobHistory.ReduceAttempt.logStarted(taskid, startTime, 
        taskTrackerName, taskTrackerPort, taskType);
      if (taskStatus.getRunState() == TaskStatus.State.FAILED) {
        JobHistory.ReduceAttempt.logFailed(taskid, finishTime,
          taskTrackerHostName, diagInfo, taskType);
      } else {
        JobHistory.ReduceAttempt.logKilled(taskid, finishTime,
          taskTrackerHostName, diagInfo, taskType);
      }
    }
        
    // After this, try to assign tasks with the one after this, so that
    // the failed task goes to the end of the list.
    if (!tip.isJobCleanupTask() && !tip.isJobSetupTask()) {
      if (tip.isMapTask()) {
        failedMapTasks++;
      } else {
        failedReduceTasks++; 
      }
    }
            
    //
    // Note down that a task has failed on this tasktracker 
    //
    if (status.getRunState() == TaskStatus.State.FAILED) { 
      addTrackerTaskFailure(taskTrackerName, taskTracker);
    }
        
    //
    // Let the JobTracker know that this task has failed
    //
    jobtracker.markCompletedTaskAttempt(status.getTaskTracker(), taskid);

    //
    // Check if we need to kill the job because of too many failures or 
    // if the job is complete since all component tasks have completed

    // We do it once per TIP and that too for the task that fails the TIP
    if (!wasFailed && tip.isFailed()) {
      //
      // Allow upto 'mapFailuresPercent' of map tasks to fail or
      // 'reduceFailuresPercent' of reduce tasks to fail
      //
      boolean killJob = tip.isJobCleanupTask() || tip.isJobSetupTask() ? true :
                        tip.isMapTask() ? 
            ((++failedMapTIPs*100) > (mapFailuresPercent*numMapTasks)) :
            ((++failedReduceTIPs*100) > (reduceFailuresPercent*numReduceTasks));
      
      if (killJob) {
        LOG.info("Aborting job " + profile.getJobID());
        JobHistory.Task.logFailed(tip.getTIPId(), 
                                  taskType,  
                                  finishTime, 
                                  diagInfo);
        if (tip.isJobCleanupTask()) {
          // kill the other tip
          if (tip.isMapTask()) {
            cleanup[1].kill();
          } else {
            cleanup[0].kill();
          }
          terminateJob(JobStatus.FAILED);
        } else {
          if (tip.isJobSetupTask()) {
            // kill the other tip
            killSetupTip(!tip.isMapTask());
          }
          fail();
        }
      }
      
      //
      // Update the counters
      //
      if (!tip.isJobCleanupTask() && !tip.isJobSetupTask()) {
        if (tip.isMapTask()) {
          jobCounters.incrCounter(Counter.NUM_FAILED_MAPS, 1);
        } else {
          jobCounters.incrCounter(Counter.NUM_FAILED_REDUCES, 1);
        }
      }
    }
  }

  void killSetupTip(boolean isMap) {
    if (isMap) {
      setup[0].kill();
    } else {
      setup[1].kill();
    }
  }

  boolean isSetupFinished() {
    if (setup[0].isComplete() || setup[0].isFailed() || setup[1].isComplete()
        || setup[1].isFailed()) {
      return true;
    }
    return false;
  }

  /**
   * Fail a task with a given reason, but without a status object.
   * 
   * Assuming {@link JobTracker} is locked on entry.
   * 
   * @param tip The task's tip
   * @param taskid The task id
   * @param reason The reason that the task failed
   * @param trackerName The task tracker the task failed on
   */
  public void failedTask(TaskInProgress tip, TaskAttemptID taskid, String reason, 
                         TaskStatus.Phase phase, TaskStatus.State state, 
                         String trackerName) {
    TaskStatus status = TaskStatus.createTaskStatus(tip.isMapTask(), 
                                                    taskid,
                                                    0.0f,
                                                    tip.isMapTask() ? 
                                                        numSlotsPerMap : 
                                                        numSlotsPerReduce,
                                                    state,
                                                    reason,
                                                    reason,
                                                    trackerName, phase,
                                                    new Counters());
    // update the actual start-time of the attempt
    TaskStatus oldStatus = tip.getTaskStatus(taskid); 
    long startTime = oldStatus == null
                     ? System.currentTimeMillis()
                     : oldStatus.getStartTime();
    status.setStartTime(startTime);
    status.setFinishTime(System.currentTimeMillis());
    boolean wasComplete = tip.isComplete();
    updateTaskStatus(tip, status);
    boolean isComplete = tip.isComplete();
    if (wasComplete && !isComplete) { // mark a successful tip as failed
      String taskType = getTaskType(tip);
      JobHistory.Task.logFailed(tip.getTIPId(), taskType, 
                                tip.getExecFinishTime(), reason, taskid);
    }
  }
       
                           
  /**
   * The job is dead.  We're now GC'ing it, getting rid of the job
   * from all tables.  Be sure to remove all of this job's tasks
   * from the various tables.
   */
  synchronized void garbageCollect() {
    // Cancel task tracker reservation
    cancelReservedSlots();
    
    // Let the JobTracker know that a job is complete
    jobtracker.getInstrumentation().decWaitingMaps(getJobID(), pendingMaps());
    jobtracker.getInstrumentation().decWaitingReduces(getJobID(), pendingReduces());
    jobtracker.storeCompletedJob(this);
    jobtracker.finalizeJob(this);
      
    try {
      // Definitely remove the local-disk copy of the job file
      if (localJobFile != null) {
        localFs.delete(localJobFile, true);
        localJobFile = null;
      }

      // clean up splits
      for (int i = 0; i < maps.length; i++) {
        maps[i].clearSplit();
      }

      // JobClient always creates a new directory with job files
      // so we remove that directory to cleanup
      // Delete temp dfs dirs created if any, like in case of 
      // speculative exn of reduces.  
      Path tempDir = jobtracker.getSystemDirectoryForJob(getJobID());
      new CleanupQueue().addToQueue(conf,tempDir); 
    } catch (IOException e) {
      LOG.warn("Error cleaning up "+profile.getJobID()+": "+e);
    }
    
    cleanUpMetrics();
    // free up the memory used by the data structures
    this.nonRunningMapCache = null;
    this.runningMapCache = null;
    this.nonRunningReduces = null;
    this.runningReduces = null;

  }

  /**
   * Return the TaskInProgress that matches the tipid.
   */
  public synchronized TaskInProgress getTaskInProgress(TaskID tipid) {
    if (tipid.isMap()) {
      if (tipid.equals(cleanup[0].getTIPId())) { // cleanup map tip
        return cleanup[0]; 
      }
      if (tipid.equals(setup[0].getTIPId())) { //setup map tip
        return setup[0];
      }
      for (int i = 0; i < maps.length; i++) {
        if (tipid.equals(maps[i].getTIPId())){
          return maps[i];
        }
      }
    } else {
      if (tipid.equals(cleanup[1].getTIPId())) { // cleanup reduce tip
        return cleanup[1]; 
      }
      if (tipid.equals(setup[1].getTIPId())) { //setup reduce tip
        return setup[1];
      }
      for (int i = 0; i < reduces.length; i++) {
        if (tipid.equals(reduces[i].getTIPId())){
          return reduces[i];
        }
      }
    }
    return null;
  }
    
  /**
   * Find the details of someplace where a map has finished
   * @param mapId the id of the map
   * @return the task status of the completed task
   */
  public synchronized TaskStatus findFinishedMap(int mapId) {
    TaskInProgress tip = maps[mapId];
    if (tip.isComplete()) {
      TaskStatus[] statuses = tip.getTaskStatuses();
      for(int i=0; i < statuses.length; i++) {
        if (statuses[i].getRunState() == TaskStatus.State.SUCCEEDED) {
          return statuses[i];
        }
      }
    }
    return null;
  }
  
  synchronized int getNumTaskCompletionEvents() {
    return taskCompletionEvents.size();
  }
    
  synchronized public TaskCompletionEvent[] getTaskCompletionEvents(
                                                                    int fromEventId, int maxEvents) {
    TaskCompletionEvent[] events = TaskCompletionEvent.EMPTY_ARRAY;
    if (taskCompletionEvents.size() > fromEventId) {
      int actualMax = Math.min(maxEvents, 
                               (taskCompletionEvents.size() - fromEventId));
      events = taskCompletionEvents.subList(fromEventId, actualMax + fromEventId).toArray(events);        
    }
    return events; 
  }
  
  synchronized void fetchFailureNotification(TaskInProgress tip, 
                                             TaskAttemptID mapTaskId, 
                                             String trackerName) {
    Integer fetchFailures = mapTaskIdToFetchFailuresMap.get(mapTaskId);
    fetchFailures = (fetchFailures == null) ? 1 : (fetchFailures+1);
    mapTaskIdToFetchFailuresMap.put(mapTaskId, fetchFailures);
    LOG.info("Failed fetch notification #" + fetchFailures + " for task " + 
            mapTaskId);
    
    float failureRate = (float)fetchFailures / runningReduceTasks;
    // declare faulty if fetch-failures >= max-allowed-failures
    boolean isMapFaulty = (failureRate >= MAX_ALLOWED_FETCH_FAILURES_PERCENT) 
                          ? true
                          : false;
    if (fetchFailures >= MAX_FETCH_FAILURES_NOTIFICATIONS
        && isMapFaulty) {
      LOG.info("Too many fetch-failures for output of task: " + mapTaskId 
               + " ... killing it");
      
      failedTask(tip, mapTaskId, "Too many fetch-failures",                            
                 (tip.isMapTask() ? TaskStatus.Phase.MAP : 
                                    TaskStatus.Phase.REDUCE), 
                 TaskStatus.State.FAILED, trackerName);
      
      mapTaskIdToFetchFailuresMap.remove(mapTaskId);
    }
  }
  
  /**
   * @return The JobID of this JobInProgress.
   */
  public JobID getJobID() {
    return jobId;
  }
  
  public synchronized Object getSchedulingInfo() {
    return this.schedulingInfo;
  }
  
  public synchronized void setSchedulingInfo(Object schedulingInfo) {
    this.schedulingInfo = schedulingInfo;
    this.status.setSchedulingInfo(schedulingInfo.toString());
  }
  
  /**
   * To keep track of kill and initTasks status of this job. initTasks() take 
   * a lock on JobInProgress object. kill should avoid waiting on 
   * JobInProgress lock since it may take a while to do initTasks().
   */
  private static class JobInitKillStatus {
    //flag to be set if kill is called
    boolean killed;
    
    boolean initStarted;
    boolean initDone;
  }

  boolean isComplete() {
    return status.isJobComplete();
  }
  
  /**
   * Get the task type for logging it to {@link JobHistory}.
   */
  private String getTaskType(TaskInProgress tip) {
    if (tip.isJobCleanupTask()) {
      return Values.CLEANUP.name();
    } else if (tip.isJobSetupTask()) {
      return Values.SETUP.name();
    } else if (tip.isMapTask()) {
      return Values.MAP.name();
    } else {
      return Values.REDUCE.name();
    }
  }
  
  /**
   * Test method to set the cluster sizes
   */
  void setClusterSize(int clusterSize) {
    this.clusterSize = clusterSize;
  }

  static class JobSummary {
    static final Log LOG = LogFactory.getLog(JobSummary.class);
    
    // Escape sequences 
    static final char EQUALS = '=';
    static final char[] charsToEscape = 
      {StringUtils.COMMA, EQUALS, StringUtils.ESCAPE_CHAR};
    
    /**
     * Log a summary of the job's runtime.
     * 
     * @param job {@link JobInProgress} whose summary is to be logged, cannot
     *            be <code>null</code>.
     * @param cluster {@link ClusterStatus} of the cluster on which the job was
     *                run, cannot be <code>null</code>
     */
    public static void logJobSummary(JobInProgress job, ClusterStatus cluster) {
      JobStatus status = job.getStatus();
      JobProfile profile = job.getProfile();
      String user = StringUtils.escapeString(profile.getUser(), 
                                             StringUtils.ESCAPE_CHAR, 
                                             charsToEscape);
      String queue = StringUtils.escapeString(profile.getQueueName(), 
                                              StringUtils.ESCAPE_CHAR, 
                                              charsToEscape);
      Counters jobCounters = job.getJobCounters();
      long mapSlotSeconds = 
        (jobCounters.getCounter(Counter.SLOTS_MILLIS_MAPS) +
         jobCounters.getCounter(Counter.FALLOW_SLOTS_MILLIS_MAPS)) / 1000;
      long reduceSlotSeconds = 
        (jobCounters.getCounter(Counter.SLOTS_MILLIS_REDUCES) +
         jobCounters.getCounter(Counter.FALLOW_SLOTS_MILLIS_REDUCES)) / 1000;

      LOG.info("jobId=" + job.getJobID() + StringUtils.COMMA +
               "submitTime" + EQUALS + job.getStartTime() + StringUtils.COMMA +
               "launchTime" + EQUALS + job.getLaunchTime() + StringUtils.COMMA +
               "finishTime" + EQUALS + job.getFinishTime() + StringUtils.COMMA +
               "numMaps" + EQUALS + job.getMapTasks().length + 
                           StringUtils.COMMA +
               "numSlotsPerMap" + EQUALS + job.getNumSlotsPerMap() + 
                                  StringUtils.COMMA +
               "numReduces" + EQUALS + job.getReduceTasks().length + 
                              StringUtils.COMMA +
               "numSlotsPerReduce" + EQUALS + job.getNumSlotsPerReduce() + 
                                     StringUtils.COMMA +
               "user" + EQUALS + user + StringUtils.COMMA +
               "queue" + EQUALS + queue + StringUtils.COMMA +
               "status" + EQUALS + 
                          JobStatus.getJobRunState(status.getRunState()) + 
                          StringUtils.COMMA + 
               "mapSlotSeconds" + EQUALS + mapSlotSeconds + StringUtils.COMMA +
               "reduceSlotsSeconds" + EQUALS + reduceSlotSeconds  + 
                                      StringUtils.COMMA +
               "clusterMapCapacity" + EQUALS + cluster.getMaxMapTasks() + 
                                      StringUtils.COMMA +
               "clusterReduceCapacity" + EQUALS + cluster.getMaxReduceTasks()
      );
    }
  }
}<|MERGE_RESOLUTION|>--- conflicted
+++ resolved
@@ -56,13 +56,8 @@
  * and its latest JobStatus, plus a set of tables for 
  * doing bookkeeping of its Tasks.
  * ***********************************************************
- * 
- * This is NOT a public interface!
  */
-<<<<<<< HEAD
 public class JobInProgress {
-=======
-class JobInProgress {
   /**
    * Used when the a kill is issued to a job which is initializing.
    */
@@ -73,7 +68,6 @@
     }
   }
 
->>>>>>> 0d4f44c0
   static final Log LOG = LogFactory.getLog(JobInProgress.class);
     
   JobProfile profile;
