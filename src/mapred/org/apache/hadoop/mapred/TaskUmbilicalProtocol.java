--- conflicted
+++ resolved
@@ -53,18 +53,12 @@
    * Version 13 changed the getTask method signature for HADOOP-249
    * Version 14 changed the getTask method signature for HADOOP-4232
    * Version 15 Adds FAILED_UNCLEAN and KILLED_UNCLEAN states for HADOOP-4759
-<<<<<<< HEAD
    * Version 16 Added numRequiredSlots to TaskStatus for MAPREDUCE-516
    * Version 17 Change in signature of getTask() for HADOOP-5488
+   * Version 18 Added fatalError for child to communicate fatal errors to TT
    * */
 
-  public static final long versionID = 17L;
-=======
-   * Version 16 Added fatalError for child to communicate fatal errors to TT
-   * */
-
-  public static final long versionID = 16L;
->>>>>>> b0e3688b
+  public static final long versionID = 18L;
   
   /**
    * Called when a child task process starts, to get its task.
