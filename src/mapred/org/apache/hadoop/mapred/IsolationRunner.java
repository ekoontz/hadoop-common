--- conflicted
+++ resolved
@@ -59,15 +59,11 @@
       LOG.info("Task " + taskId + " reporting shuffle error: " + message);
     }
 
-<<<<<<< HEAD
-    public JvmTask getTask(JvmContext context) throws IOException {
-=======
     public void fatalError(TaskAttemptID taskId, String msg) throws IOException{
       LOG.info("Task " + taskId + " reporting fatal error: " + msg);
     }
 
-    public JvmTask getTask(JVMId jvmId) throws IOException {
->>>>>>> b0e3688b
+    public JvmTask getTask(JvmContext context) throws IOException {
       return null;
     }
 
