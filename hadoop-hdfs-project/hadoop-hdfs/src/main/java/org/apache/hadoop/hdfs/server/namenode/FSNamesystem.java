/**
 * Licensed to the Apache Software Foundation (ASF) under one
 * or more contributor license agreements.  See the NOTICE file
 * distributed with this work for additional information
 * regarding copyright ownership.  The ASF licenses this file
 * to you under the Apache License, Version 2.0 (the
 * "License"); you may not use this file except in compliance
 * with the License.  You may obtain a copy of the License at
 *
 *     http://www.apache.org/licenses/LICENSE-2.0
 *
 * Unless required by applicable law or agreed to in writing, software
 * distributed under the License is distributed on an "AS IS" BASIS,
 * WITHOUT WARRANTIES OR CONDITIONS OF ANY KIND, either express or implied.
 * See the License for the specific language governing permissions and
 * limitations under the License.
 */
package org.apache.hadoop.hdfs.server.namenode;

import static org.apache.hadoop.fs.CommonConfigurationKeysPublic.FS_TRASH_INTERVAL_DEFAULT;
import static org.apache.hadoop.fs.CommonConfigurationKeysPublic.FS_TRASH_INTERVAL_KEY;
import static org.apache.hadoop.fs.CommonConfigurationKeysPublic.IO_FILE_BUFFER_SIZE_DEFAULT;
import static org.apache.hadoop.fs.CommonConfigurationKeysPublic.IO_FILE_BUFFER_SIZE_KEY;
import static org.apache.hadoop.hdfs.DFSConfigKeys.DFS_BLOCK_SIZE_DEFAULT;
import static org.apache.hadoop.hdfs.DFSConfigKeys.DFS_BLOCK_SIZE_KEY;
import static org.apache.hadoop.hdfs.DFSConfigKeys.DFS_BYTES_PER_CHECKSUM_DEFAULT;
import static org.apache.hadoop.hdfs.DFSConfigKeys.DFS_BYTES_PER_CHECKSUM_KEY;
import static org.apache.hadoop.hdfs.DFSConfigKeys.DFS_CHECKSUM_TYPE_DEFAULT;
import static org.apache.hadoop.hdfs.DFSConfigKeys.DFS_CHECKSUM_TYPE_KEY;
import static org.apache.hadoop.hdfs.DFSConfigKeys.DFS_CLIENT_WRITE_PACKET_SIZE_DEFAULT;
import static org.apache.hadoop.hdfs.DFSConfigKeys.DFS_CLIENT_WRITE_PACKET_SIZE_KEY;
import static org.apache.hadoop.hdfs.DFSConfigKeys.DFS_ENCRYPT_DATA_TRANSFER_DEFAULT;
import static org.apache.hadoop.hdfs.DFSConfigKeys.DFS_ENCRYPT_DATA_TRANSFER_KEY;
import static org.apache.hadoop.hdfs.DFSConfigKeys.DFS_HA_STANDBY_CHECKPOINTS_DEFAULT;
import static org.apache.hadoop.hdfs.DFSConfigKeys.DFS_HA_STANDBY_CHECKPOINTS_KEY;
import static org.apache.hadoop.hdfs.DFSConfigKeys.DFS_NAMENODE_ACCESSTIME_PRECISION_KEY;
import static org.apache.hadoop.hdfs.DFSConfigKeys.DFS_NAMENODE_DELEGATION_KEY_UPDATE_INTERVAL_DEFAULT;
import static org.apache.hadoop.hdfs.DFSConfigKeys.DFS_NAMENODE_DELEGATION_KEY_UPDATE_INTERVAL_KEY;
import static org.apache.hadoop.hdfs.DFSConfigKeys.DFS_NAMENODE_DELEGATION_TOKEN_ALWAYS_USE_DEFAULT;
import static org.apache.hadoop.hdfs.DFSConfigKeys.DFS_NAMENODE_DELEGATION_TOKEN_ALWAYS_USE_KEY;
import static org.apache.hadoop.hdfs.DFSConfigKeys.DFS_NAMENODE_DELEGATION_TOKEN_MAX_LIFETIME_DEFAULT;
import static org.apache.hadoop.hdfs.DFSConfigKeys.DFS_NAMENODE_DELEGATION_TOKEN_MAX_LIFETIME_KEY;
import static org.apache.hadoop.hdfs.DFSConfigKeys.DFS_NAMENODE_DELEGATION_TOKEN_RENEW_INTERVAL_DEFAULT;
import static org.apache.hadoop.hdfs.DFSConfigKeys.DFS_NAMENODE_DELEGATION_TOKEN_RENEW_INTERVAL_KEY;
import static org.apache.hadoop.hdfs.DFSConfigKeys.DFS_NAMENODE_EDITS_DIR_KEY;
import static org.apache.hadoop.hdfs.DFSConfigKeys.DFS_NAMENODE_EDITS_DIR_REQUIRED_KEY;
import static org.apache.hadoop.hdfs.DFSConfigKeys.DFS_NAMENODE_MAX_OBJECTS_DEFAULT;
import static org.apache.hadoop.hdfs.DFSConfigKeys.DFS_NAMENODE_MAX_OBJECTS_KEY;
import static org.apache.hadoop.hdfs.DFSConfigKeys.DFS_NAMENODE_NAME_DIR_KEY;
import static org.apache.hadoop.hdfs.DFSConfigKeys.DFS_NAMENODE_REPLICATION_MIN_DEFAULT;
import static org.apache.hadoop.hdfs.DFSConfigKeys.DFS_NAMENODE_REPLICATION_MIN_KEY;
import static org.apache.hadoop.hdfs.DFSConfigKeys.DFS_NAMENODE_REPL_QUEUE_THRESHOLD_PCT_KEY;
import static org.apache.hadoop.hdfs.DFSConfigKeys.DFS_NAMENODE_RESOURCE_CHECK_INTERVAL_DEFAULT;
import static org.apache.hadoop.hdfs.DFSConfigKeys.DFS_NAMENODE_RESOURCE_CHECK_INTERVAL_KEY;
import static org.apache.hadoop.hdfs.DFSConfigKeys.DFS_NAMENODE_SAFEMODE_EXTENSION_KEY;
import static org.apache.hadoop.hdfs.DFSConfigKeys.DFS_NAMENODE_SAFEMODE_MIN_DATANODES_DEFAULT;
import static org.apache.hadoop.hdfs.DFSConfigKeys.DFS_NAMENODE_SAFEMODE_MIN_DATANODES_KEY;
import static org.apache.hadoop.hdfs.DFSConfigKeys.DFS_NAMENODE_SAFEMODE_THRESHOLD_PCT_DEFAULT;
import static org.apache.hadoop.hdfs.DFSConfigKeys.DFS_NAMENODE_SAFEMODE_THRESHOLD_PCT_KEY;
import static org.apache.hadoop.hdfs.DFSConfigKeys.DFS_NAMENODE_SHARED_EDITS_DIR_KEY;
import static org.apache.hadoop.hdfs.DFSConfigKeys.DFS_PERMISSIONS_ENABLED_DEFAULT;
import static org.apache.hadoop.hdfs.DFSConfigKeys.DFS_PERMISSIONS_ENABLED_KEY;
import static org.apache.hadoop.hdfs.DFSConfigKeys.DFS_PERMISSIONS_SUPERUSERGROUP_DEFAULT;
import static org.apache.hadoop.hdfs.DFSConfigKeys.DFS_PERMISSIONS_SUPERUSERGROUP_KEY;
import static org.apache.hadoop.hdfs.DFSConfigKeys.DFS_PERSIST_BLOCKS_DEFAULT;
import static org.apache.hadoop.hdfs.DFSConfigKeys.DFS_PERSIST_BLOCKS_KEY;
import static org.apache.hadoop.hdfs.DFSConfigKeys.DFS_REPLICATION_DEFAULT;
import static org.apache.hadoop.hdfs.DFSConfigKeys.DFS_REPLICATION_KEY;
import static org.apache.hadoop.hdfs.DFSConfigKeys.DFS_SUPPORT_APPEND_DEFAULT;
import static org.apache.hadoop.hdfs.DFSConfigKeys.DFS_SUPPORT_APPEND_KEY;
import static org.apache.hadoop.util.Time.now;

import java.io.BufferedWriter;
import java.io.ByteArrayInputStream;
import java.io.DataInputStream;
import java.io.DataOutputStream;
import java.io.File;
import java.io.FileNotFoundException;
import java.io.FileWriter;
import java.io.IOException;
import java.io.PrintWriter;
import java.io.StringWriter;
import java.lang.management.ManagementFactory;
import java.net.InetAddress;
import java.net.URI;
import java.util.ArrayList;
import java.util.Arrays;
import java.util.Collection;
import java.util.Collections;
import java.util.Date;
import java.util.EnumSet;
import java.util.HashMap;
import java.util.HashSet;
import java.util.Iterator;
import java.util.LinkedHashSet;
import java.util.List;
import java.util.Map;
import java.util.Set;
import java.util.concurrent.TimeUnit;
import java.util.concurrent.locks.ReentrantReadWriteLock;

import javax.management.NotCompliantMBeanException;
import javax.management.ObjectName;
import javax.management.StandardMBean;

import org.apache.commons.logging.Log;
import org.apache.commons.logging.LogFactory;
import org.apache.hadoop.HadoopIllegalArgumentException;
import org.apache.hadoop.classification.InterfaceAudience;
import org.apache.hadoop.conf.Configuration;
import org.apache.hadoop.fs.ContentSummary;
import org.apache.hadoop.fs.CreateFlag;
import org.apache.hadoop.fs.FileAlreadyExistsException;
import org.apache.hadoop.fs.FsServerDefaults;
import org.apache.hadoop.fs.InvalidPathException;
import org.apache.hadoop.fs.Options;
import org.apache.hadoop.fs.Options.Rename;
import org.apache.hadoop.fs.ParentNotDirectoryException;
import org.apache.hadoop.fs.Path;
import org.apache.hadoop.fs.UnresolvedLinkException;
import org.apache.hadoop.fs.permission.FsAction;
import org.apache.hadoop.fs.permission.FsPermission;
import org.apache.hadoop.fs.permission.PermissionStatus;
import org.apache.hadoop.ha.ServiceFailedException;
import org.apache.hadoop.hdfs.DFSUtil;
import org.apache.hadoop.hdfs.HAUtil;
import org.apache.hadoop.hdfs.HdfsConfiguration;
import org.apache.hadoop.hdfs.protocol.AlreadyBeingCreatedException;
import org.apache.hadoop.hdfs.protocol.Block;
import org.apache.hadoop.hdfs.protocol.ClientProtocol;
import org.apache.hadoop.hdfs.protocol.DatanodeID;
import org.apache.hadoop.hdfs.protocol.DatanodeInfo;
import org.apache.hadoop.hdfs.protocol.DirectoryListing;
import org.apache.hadoop.hdfs.protocol.ExtendedBlock;
import org.apache.hadoop.hdfs.protocol.HdfsConstants;
import org.apache.hadoop.hdfs.protocol.HdfsConstants.DatanodeReportType;
import org.apache.hadoop.hdfs.protocol.HdfsConstants.SafeModeAction;
import org.apache.hadoop.hdfs.protocol.HdfsFileStatus;
import org.apache.hadoop.hdfs.protocol.LocatedBlock;
import org.apache.hadoop.hdfs.protocol.LocatedBlocks;
import org.apache.hadoop.hdfs.protocol.QuotaExceededException;
import org.apache.hadoop.hdfs.protocol.RecoveryInProgressException;
import org.apache.hadoop.hdfs.protocol.datatransfer.ReplaceDatanodeOnFailure;
import org.apache.hadoop.hdfs.security.token.block.BlockTokenSecretManager;
import org.apache.hadoop.hdfs.security.token.block.BlockTokenSecretManager.AccessMode;
import org.apache.hadoop.hdfs.security.token.delegation.DelegationTokenIdentifier;
import org.apache.hadoop.hdfs.security.token.delegation.DelegationTokenSecretManager;
import org.apache.hadoop.hdfs.server.blockmanagement.BlockInfo;
import org.apache.hadoop.hdfs.server.blockmanagement.BlockInfoUnderConstruction;
import org.apache.hadoop.hdfs.server.blockmanagement.BlockManager;
import org.apache.hadoop.hdfs.server.blockmanagement.DatanodeDescriptor;
import org.apache.hadoop.hdfs.server.blockmanagement.DatanodeManager;
import org.apache.hadoop.hdfs.server.blockmanagement.DatanodeStatistics;
import org.apache.hadoop.hdfs.server.common.GenerationStamp;
import org.apache.hadoop.hdfs.server.common.HdfsServerConstants.BlockUCState;
import org.apache.hadoop.hdfs.server.common.HdfsServerConstants.NamenodeRole;
import org.apache.hadoop.hdfs.server.common.HdfsServerConstants.StartupOption;
import org.apache.hadoop.hdfs.server.common.Storage;
import org.apache.hadoop.hdfs.server.common.Storage.StorageDirType;
import org.apache.hadoop.hdfs.server.common.Storage.StorageDirectory;
import org.apache.hadoop.hdfs.server.common.Util;
import org.apache.hadoop.hdfs.server.namenode.LeaseManager.Lease;
import org.apache.hadoop.hdfs.server.namenode.NameNode.OperationCategory;
import org.apache.hadoop.hdfs.server.namenode.ha.ActiveState;
import org.apache.hadoop.hdfs.server.namenode.ha.EditLogTailer;
import org.apache.hadoop.hdfs.server.namenode.ha.HAContext;
import org.apache.hadoop.hdfs.server.namenode.ha.HAState;
import org.apache.hadoop.hdfs.server.namenode.ha.StandbyCheckpointer;
import org.apache.hadoop.hdfs.server.namenode.ha.StandbyState;
import org.apache.hadoop.hdfs.server.namenode.metrics.FSNamesystemMBean;
import org.apache.hadoop.hdfs.server.namenode.metrics.NameNodeMetrics;
import org.apache.hadoop.hdfs.server.namenode.snapshot.INodeFileWithLink;
import org.apache.hadoop.hdfs.server.namenode.snapshot.SnapshotManager;
import org.apache.hadoop.hdfs.server.namenode.web.resources.NamenodeWebHdfsMethods;
import org.apache.hadoop.hdfs.server.protocol.DatanodeCommand;
import org.apache.hadoop.hdfs.server.protocol.DatanodeRegistration;
import org.apache.hadoop.hdfs.server.protocol.HeartbeatResponse;
import org.apache.hadoop.hdfs.server.protocol.NNHAStatusHeartbeat;
import org.apache.hadoop.hdfs.server.protocol.NamenodeCommand;
import org.apache.hadoop.hdfs.server.protocol.NamenodeRegistration;
import org.apache.hadoop.hdfs.server.protocol.NamespaceInfo;
import org.apache.hadoop.io.IOUtils;
import org.apache.hadoop.io.Text;
import org.apache.hadoop.ipc.Server;
import org.apache.hadoop.ipc.StandbyException;
import org.apache.hadoop.metrics2.annotation.Metric;
import org.apache.hadoop.metrics2.annotation.Metrics;
import org.apache.hadoop.metrics2.lib.DefaultMetricsSystem;
import org.apache.hadoop.metrics2.util.MBeans;
import org.apache.hadoop.net.NetworkTopology;
import org.apache.hadoop.net.Node;
import org.apache.hadoop.security.AccessControlException;
import org.apache.hadoop.security.UserGroupInformation;
import org.apache.hadoop.security.UserGroupInformation.AuthenticationMethod;
import org.apache.hadoop.security.token.SecretManager.InvalidToken;
import org.apache.hadoop.security.token.Token;
import org.apache.hadoop.security.token.delegation.DelegationKey;
import org.apache.hadoop.util.Daemon;
import org.apache.hadoop.util.DataChecksum;
import org.apache.hadoop.util.Time;
import org.apache.hadoop.util.VersionInfo;
import org.mortbay.util.ajax.JSON;

import com.google.common.annotations.VisibleForTesting;
import com.google.common.base.Preconditions;
import com.google.common.collect.Lists;

/**
 * FSNamesystem is a container of both transient
 * and persisted name-space state, and does all the book-keeping
 * work on a NameNode.
 *
 * Its roles are briefly described below:
 *
 * 1) Is the container for BlockManager, DatanodeManager,
 *    DelegationTokens, LeaseManager, etc. services.
 * 2) RPC calls that modify or inspect the name-space
 *    should get delegated here.
 * 3) Anything that touches only blocks (eg. block reports),
 *    it delegates to BlockManager.
 * 4) Anything that touches only file information (eg. permissions, mkdirs),
 *    it delegates to FSDirectory.
 * 5) Anything that crosses two of the above components should be
 *    coordinated here.
 * 6) Logs mutations to FSEditLog.
 *
 * This class and its contents keep:
 *
 * 1)  Valid fsname --> blocklist  (kept on disk, logged)
 * 2)  Set of all valid blocks (inverted #1)
 * 3)  block --> machinelist (kept in memory, rebuilt dynamically from reports)
 * 4)  machine --> blocklist (inverted #2)
 * 5)  LRU cache of updated-heartbeat machines
 */
@InterfaceAudience.Private
@Metrics(context="dfs")
public class FSNamesystem implements Namesystem, FSClusterStats,
    FSNamesystemMBean, NameNodeMXBean {
  public static final Log LOG = LogFactory.getLog(FSNamesystem.class);

  private static final ThreadLocal<StringBuilder> auditBuffer =
    new ThreadLocal<StringBuilder>() {
      @Override
      protected StringBuilder initialValue() {
        return new StringBuilder();
      }
  };

  private static final void logAuditEvent(UserGroupInformation ugi,
      InetAddress addr, String cmd, String src, String dst,
      HdfsFileStatus stat) {
    logAuditEvent(true, ugi, addr, cmd, src, dst, stat);
  }

  private static final void logAuditEvent(boolean succeeded,
      UserGroupInformation ugi, InetAddress addr, String cmd, String src,
      String dst, HdfsFileStatus stat) {
    final StringBuilder sb = auditBuffer.get();
    sb.setLength(0);
    sb.append("allowed=").append(succeeded).append("\t");
    sb.append("ugi=").append(ugi).append("\t");
    sb.append("ip=").append(addr).append("\t");
    sb.append("cmd=").append(cmd).append("\t");
    sb.append("src=").append(src).append("\t");
    sb.append("dst=").append(dst).append("\t");
    if (null == stat) {
      sb.append("perm=null");
    } else {
      sb.append("perm=");
      sb.append(stat.getOwner()).append(":");
      sb.append(stat.getGroup()).append(":");
      sb.append(stat.getPermission());
    }
    auditLog.info(sb);
  }

  /**
   * Logger for audit events, noting successful FSNamesystem operations. Emits
   * to FSNamesystem.audit at INFO. Each event causes a set of tab-separated
   * <code>key=value</code> pairs to be written for the following properties:
   * <code>
   * ugi=&lt;ugi in RPC&gt;
   * ip=&lt;remote IP&gt;
   * cmd=&lt;command&gt;
   * src=&lt;src path&gt;
   * dst=&lt;dst path (optional)&gt;
   * perm=&lt;permissions (optional)&gt;
   * </code>
   */
  public static final Log auditLog = LogFactory.getLog(
      FSNamesystem.class.getName() + ".audit");

  static final int DEFAULT_MAX_CORRUPT_FILEBLOCKS_RETURNED = 100;
  static int BLOCK_DELETION_INCREMENT = 1000;
  private final boolean isPermissionEnabled;
  private final boolean persistBlocks;
  private final UserGroupInformation fsOwner;
  private final String supergroup;
  private final boolean standbyShouldCheckpoint;
  
  // Scan interval is not configurable.
  private static final long DELEGATION_TOKEN_REMOVER_SCAN_INTERVAL =
    TimeUnit.MILLISECONDS.convert(1, TimeUnit.HOURS);
  final DelegationTokenSecretManager dtSecretManager;
  private final boolean alwaysUseDelegationTokensForTests;
  

  /** The namespace tree. */
  FSDirectory dir;
  private final BlockManager blockManager;
  private final SnapshotManager snapshotManager;
  private final DatanodeStatistics datanodeStatistics;

  // Block pool ID used by this namenode
  private String blockPoolId;

  final LeaseManager leaseManager = new LeaseManager(this); 

  Daemon smmthread = null;  // SafeModeMonitor thread
  
  Daemon nnrmthread = null; // NamenodeResourceMonitor thread

  private volatile boolean hasResourcesAvailable = false;
  private volatile boolean fsRunning = true;
  
  /** The start time of the namesystem. */
  private final long startTime = now();

  /** The interval of namenode checking for the disk space availability */
  private final long resourceRecheckInterval;

  // The actual resource checker instance.
  NameNodeResourceChecker nnResourceChecker;

  private final FsServerDefaults serverDefaults;
  private final boolean supportAppends;
  private final ReplaceDatanodeOnFailure dtpReplaceDatanodeOnFailure;

  private volatile SafeModeInfo safeMode;  // safe mode information

  private final long maxFsObjects;          // maximum number of fs objects

  /**
   * The global generation stamp for this file system. 
   */
  private final GenerationStamp generationStamp = new GenerationStamp();

  // precision of access times.
  private final long accessTimePrecision;

  /** Lock to protect FSNamesystem. */
  private ReentrantReadWriteLock fsLock = new ReentrantReadWriteLock(true);

  /**
   * Used when this NN is in standby state to read from the shared edit log.
   */
  private EditLogTailer editLogTailer = null;

  /**
   * Used when this NN is in standby state to perform checkpoints.
   */
  private StandbyCheckpointer standbyCheckpointer;

  /**
   * Reference to the NN's HAContext object. This is only set once
   * {@link #startCommonServices(Configuration, HAContext)} is called. 
   */
  private HAContext haContext;

  private final boolean haEnabled;
    
  /**
   * Clear all loaded data
   */
  void clear() {
    dir.reset();
    dtSecretManager.reset();
    generationStamp.setStamp(GenerationStamp.FIRST_VALID_STAMP);
    leaseManager.removeAllLeases();
  }

  @VisibleForTesting
  LeaseManager getLeaseManager() {
    return leaseManager;
  }
  
  /**

  /**
   * Instantiates an FSNamesystem loaded from the image and edits
   * directories specified in the passed Configuration.
   * 
   * @param conf the Configuration which specifies the storage directories
   *             from which to load
   * @return an FSNamesystem which contains the loaded namespace
   * @throws IOException if loading fails
   */
  public static FSNamesystem loadFromDisk(Configuration conf)
      throws IOException {
    Collection<URI> namespaceDirs = FSNamesystem.getNamespaceDirs(conf);
    List<URI> namespaceEditsDirs = 
      FSNamesystem.getNamespaceEditsDirs(conf);
    return loadFromDisk(conf, namespaceDirs, namespaceEditsDirs);
  }

  /**
   * Instantiates an FSNamesystem loaded from the image and edits
   * directories passed.
   * 
   * @param conf the Configuration which specifies the storage directories
   *             from which to load
   * @param namespaceDirs directories to load the fsimages
   * @param namespaceEditsDirs directories to load the edits from
   * @return an FSNamesystem which contains the loaded namespace
   * @throws IOException if loading fails
   */
  public static FSNamesystem loadFromDisk(Configuration conf,
      Collection<URI> namespaceDirs, List<URI> namespaceEditsDirs)
      throws IOException {

    if (namespaceDirs.size() == 1) {
      LOG.warn("Only one image storage directory ("
          + DFS_NAMENODE_NAME_DIR_KEY + ") configured. Beware of dataloss"
          + " due to lack of redundant storage directories!");
    }
    if (namespaceEditsDirs.size() == 1) {
      LOG.warn("Only one namespace edits storage directory ("
          + DFS_NAMENODE_EDITS_DIR_KEY + ") configured. Beware of dataloss"
          + " due to lack of redundant storage directories!");
    }

    FSImage fsImage = new FSImage(conf, namespaceDirs, namespaceEditsDirs);
    FSNamesystem namesystem = new FSNamesystem(conf, fsImage);
    StartupOption startOpt = NameNode.getStartupOption(conf);
    if (startOpt == StartupOption.RECOVER) {
      namesystem.setSafeMode(SafeModeAction.SAFEMODE_ENTER);
    }

    long loadStart = now();
    String nameserviceId = DFSUtil.getNamenodeNameServiceId(conf);
    namesystem.loadFSImage(startOpt, fsImage,
      HAUtil.isHAEnabled(conf, nameserviceId));
    long timeTakenToLoadFSImage = now() - loadStart;
    LOG.info("Finished loading FSImage in " + timeTakenToLoadFSImage + " msecs");
    NameNodeMetrics nnMetrics = NameNode.getNameNodeMetrics();
    if (nnMetrics != null) {
      nnMetrics.setFsImageLoadTime((int) timeTakenToLoadFSImage);
    }
    return namesystem;
  }

  /**
   * Create an FSNamesystem associated with the specified image.
   * 
   * Note that this does not load any data off of disk -- if you would
   * like that behavior, use {@link #loadFromDisk(Configuration)}

   * @param fnImage The FSImage to associate with
   * @param conf configuration
   * @throws IOException on bad configuration
   */
  FSNamesystem(Configuration conf, FSImage fsImage) throws IOException {
    try {
      resourceRecheckInterval = conf.getLong(
          DFS_NAMENODE_RESOURCE_CHECK_INTERVAL_KEY,
          DFS_NAMENODE_RESOURCE_CHECK_INTERVAL_DEFAULT);

      this.blockManager = new BlockManager(this, this, conf);
      this.datanodeStatistics = blockManager.getDatanodeManager().getDatanodeStatistics();

      this.fsOwner = UserGroupInformation.getCurrentUser();
      this.supergroup = conf.get(DFS_PERMISSIONS_SUPERUSERGROUP_KEY, 
                                 DFS_PERMISSIONS_SUPERUSERGROUP_DEFAULT);
      this.isPermissionEnabled = conf.getBoolean(DFS_PERMISSIONS_ENABLED_KEY,
                                                 DFS_PERMISSIONS_ENABLED_DEFAULT);
      LOG.info("fsOwner             = " + fsOwner);
      LOG.info("supergroup          = " + supergroup);
      LOG.info("isPermissionEnabled = " + isPermissionEnabled);

      final boolean persistBlocks = conf.getBoolean(DFS_PERSIST_BLOCKS_KEY,
                                                    DFS_PERSIST_BLOCKS_DEFAULT);
      // block allocation has to be persisted in HA using a shared edits directory
      // so that the standby has up-to-date namespace information
      String nameserviceId = DFSUtil.getNamenodeNameServiceId(conf);
      this.haEnabled = HAUtil.isHAEnabled(conf, nameserviceId);  
      this.persistBlocks = persistBlocks || (haEnabled && HAUtil.usesSharedEditsDir(conf));
      
      // Sanity check the HA-related config.
      if (nameserviceId != null) {
        LOG.info("Determined nameservice ID: " + nameserviceId);
      }
      LOG.info("HA Enabled: " + haEnabled);
      if (!haEnabled && HAUtil.usesSharedEditsDir(conf)) {
        LOG.warn("Configured NNs:\n" + DFSUtil.nnAddressesAsString(conf));
        throw new IOException("Invalid configuration: a shared edits dir " +
            "must not be specified if HA is not enabled.");
      }

      // Get the checksum type from config
      String checksumTypeStr = conf.get(DFS_CHECKSUM_TYPE_KEY, DFS_CHECKSUM_TYPE_DEFAULT);
      DataChecksum.Type checksumType;
      try {
         checksumType = DataChecksum.Type.valueOf(checksumTypeStr);
      } catch (IllegalArgumentException iae) {
         throw new IOException("Invalid checksum type in "
            + DFS_CHECKSUM_TYPE_KEY + ": " + checksumTypeStr);
      }

      this.serverDefaults = new FsServerDefaults(
          conf.getLongBytes(DFS_BLOCK_SIZE_KEY, DFS_BLOCK_SIZE_DEFAULT),
          conf.getInt(DFS_BYTES_PER_CHECKSUM_KEY, DFS_BYTES_PER_CHECKSUM_DEFAULT),
          conf.getInt(DFS_CLIENT_WRITE_PACKET_SIZE_KEY, DFS_CLIENT_WRITE_PACKET_SIZE_DEFAULT),
          (short) conf.getInt(DFS_REPLICATION_KEY, DFS_REPLICATION_DEFAULT),
          conf.getInt(IO_FILE_BUFFER_SIZE_KEY, IO_FILE_BUFFER_SIZE_DEFAULT),
          conf.getBoolean(DFS_ENCRYPT_DATA_TRANSFER_KEY, DFS_ENCRYPT_DATA_TRANSFER_DEFAULT),
          conf.getLong(FS_TRASH_INTERVAL_KEY, FS_TRASH_INTERVAL_DEFAULT),
          checksumType);
      
      this.maxFsObjects = conf.getLong(DFS_NAMENODE_MAX_OBJECTS_KEY, 
                                       DFS_NAMENODE_MAX_OBJECTS_DEFAULT);

      this.accessTimePrecision = conf.getLong(DFS_NAMENODE_ACCESSTIME_PRECISION_KEY, 0);
      this.supportAppends = conf.getBoolean(DFS_SUPPORT_APPEND_KEY, DFS_SUPPORT_APPEND_DEFAULT);
      LOG.info("Append Enabled: " + supportAppends);

      this.dtpReplaceDatanodeOnFailure = ReplaceDatanodeOnFailure.get(conf);
      
      this.standbyShouldCheckpoint = conf.getBoolean(
          DFS_HA_STANDBY_CHECKPOINTS_KEY, DFS_HA_STANDBY_CHECKPOINTS_DEFAULT);
      
      // For testing purposes, allow the DT secret manager to be started regardless
      // of whether security is enabled.
      alwaysUseDelegationTokensForTests = conf.getBoolean(
          DFS_NAMENODE_DELEGATION_TOKEN_ALWAYS_USE_KEY,
          DFS_NAMENODE_DELEGATION_TOKEN_ALWAYS_USE_DEFAULT);

      this.dtSecretManager = createDelegationTokenSecretManager(conf);
      this.dir = new FSDirectory(fsImage, this, conf);
      this.snapshotManager = new SnapshotManager(this, dir);
      this.safeMode = new SafeModeInfo(conf);

    } catch(IOException e) {
      LOG.error(getClass().getSimpleName() + " initialization failed.", e);
      close();
      throw e;
    }
  }

  void loadFSImage(StartupOption startOpt, FSImage fsImage, boolean haEnabled)
      throws IOException {
    // format before starting up if requested
    if (startOpt == StartupOption.FORMAT) {
      
      fsImage.format(this, fsImage.getStorage().determineClusterId());// reuse current id

      startOpt = StartupOption.REGULAR;
    }
    boolean success = false;
    writeLock();
    try {
      // We shouldn't be calling saveNamespace if we've come up in standby state.
      MetaRecoveryContext recovery = startOpt.createRecoveryContext();
      if (fsImage.recoverTransitionRead(startOpt, this, recovery) && !haEnabled) {
        fsImage.saveNamespace(this);
      }
      // This will start a new log segment and write to the seen_txid file, so
      // we shouldn't do it when coming up in standby state
      if (!haEnabled) {
        fsImage.openEditLogForWrite();
      }
      
      success = true;
    } finally {
      if (!success) {
        fsImage.close();
      }
      writeUnlock();
    }
    dir.imageLoadComplete();
  }

  private void startSecretManager() {
    if (dtSecretManager != null) {
      try {
        dtSecretManager.startThreads();
      } catch (IOException e) {
        // Inability to start secret manager
        // can't be recovered from.
        throw new RuntimeException(e);
      }
    }
  }
  
  private void startSecretManagerIfNecessary() {
    boolean shouldRun = shouldUseDelegationTokens() &&
      !isInSafeMode() && getEditLog().isOpenForWrite();
    boolean running = dtSecretManager.isRunning();
    if (shouldRun && !running) {
      startSecretManager();
    }
  }

  private void stopSecretManager() {
    if (dtSecretManager != null) {
      dtSecretManager.stopThreads();
    }
  }
  
  /** 
   * Start services common to both active and standby states
   * @param haContext 
   * @throws IOException
   */
  void startCommonServices(Configuration conf, HAContext haContext) throws IOException {
    this.registerMBean(); // register the MBean for the FSNamesystemState
    writeLock();
    this.haContext = haContext;
    try {
      nnResourceChecker = new NameNodeResourceChecker(conf);
      checkAvailableResources();
      assert safeMode != null &&
        !safeMode.isPopulatingReplQueues();
      setBlockTotal();
      blockManager.activate(conf);
    } finally {
      writeUnlock();
    }
    
    registerMXBean();
    DefaultMetricsSystem.instance().register(this);
  }
  
  /** 
   * Stop services common to both active and standby states
   * @throws IOException
   */
  void stopCommonServices() {
    writeLock();
    try {
      if (blockManager != null) blockManager.close();
    } finally {
      writeUnlock();
    }
  }
  
  /**
   * Start services required in active state
   * @throws IOException
   */
  void startActiveServices() throws IOException {
    LOG.info("Starting services required for active state");
    writeLock();
    try {
      FSEditLog editLog = dir.fsImage.getEditLog();
      
      if (!editLog.isOpenForWrite()) {
        // During startup, we're already open for write during initialization.
        editLog.initJournalsForWrite();
        // May need to recover
        editLog.recoverUnclosedStreams();
        
        LOG.info("Catching up to latest edits from old active before " +
            "taking over writer role in edits logs");
        editLogTailer.catchupDuringFailover();
        blockManager.setPostponeBlocksFromFuture(false);
        
        LOG.info("Reprocessing replication and invalidation queues");
        blockManager.getDatanodeManager().markAllDatanodesStale();
        blockManager.clearQueues();
        blockManager.processAllPendingDNMessages();
        blockManager.processMisReplicatedBlocks();
        
        if (LOG.isDebugEnabled()) {
          LOG.debug("NameNode metadata after re-processing " +
              "replication and invalidation queues during failover:\n" +
              metaSaveAsString());
        }
        
        long nextTxId = dir.fsImage.getLastAppliedTxId() + 1;
        LOG.info("Will take over writing edit logs at txnid " + 
            nextTxId);
        editLog.setNextTxId(nextTxId);

        dir.fsImage.editLog.openForWrite();
      }
      if (haEnabled) {
        // Renew all of the leases before becoming active.
        // This is because, while we were in standby mode,
        // the leases weren't getting renewed on this NN.
        // Give them all a fresh start here.
        leaseManager.renewAllLeases();
      }
      leaseManager.startMonitor();
      startSecretManagerIfNecessary();

      //ResourceMonitor required only at ActiveNN. See HDFS-2914
      this.nnrmthread = new Daemon(new NameNodeResourceMonitor());
      nnrmthread.start();
    } finally {
      writeUnlock();
    }
  }

  private boolean shouldUseDelegationTokens() {
    return UserGroupInformation.isSecurityEnabled() ||
      alwaysUseDelegationTokensForTests;
  }

  /** 
   * Stop services required in active state
   * @throws InterruptedException
   */
  void stopActiveServices() {
    LOG.info("Stopping services started for active state");
    writeLock();
    try {
      stopSecretManager();
      if (leaseManager != null) {
        leaseManager.stopMonitor();
      }
      if (nnrmthread != null) {
        ((NameNodeResourceMonitor) nnrmthread.getRunnable()).stopMonitor();
        nnrmthread.interrupt();
      }
      if (dir != null && dir.fsImage != null) {
        if (dir.fsImage.editLog != null) {
          dir.fsImage.editLog.close();
        }
        // Update the fsimage with the last txid that we wrote
        // so that the tailer starts from the right spot.
        dir.fsImage.updateLastAppliedTxIdFromWritten();
      }
    } finally {
      writeUnlock();
    }
  }
  
  /**
   * Start services required in standby state 
   * 
   * @throws IOException
   */
  void startStandbyServices(final Configuration conf) throws IOException {
    LOG.info("Starting services required for standby state");
    if (!dir.fsImage.editLog.isOpenForRead()) {
      // During startup, we're already open for read.
      dir.fsImage.editLog.initSharedJournalsForRead();
    }
    
    blockManager.setPostponeBlocksFromFuture(true);

    editLogTailer = new EditLogTailer(this, conf);
    editLogTailer.start();
    if (standbyShouldCheckpoint) {
      standbyCheckpointer = new StandbyCheckpointer(conf, this);
      standbyCheckpointer.start();
    }
  }


  /**
   * Called while the NN is in Standby state, but just about to be
   * asked to enter Active state. This cancels any checkpoints
   * currently being taken.
   */
  void prepareToStopStandbyServices() throws ServiceFailedException {
    if (standbyCheckpointer != null) {
      standbyCheckpointer.cancelAndPreventCheckpoints(
          "About to leave standby state");
    }
  }

  /** Stop services required in standby state */
  void stopStandbyServices() throws IOException {
    LOG.info("Stopping services started for standby state");
    if (standbyCheckpointer != null) {
      standbyCheckpointer.stop();
    }
    if (editLogTailer != null) {
      editLogTailer.stop();
    }
    if (dir != null && dir.fsImage != null && dir.fsImage.editLog != null) {
      dir.fsImage.editLog.close();
    }
  }
  
  
  public void checkOperation(OperationCategory op) throws StandbyException {
    if (haContext != null) {
      // null in some unit tests
      haContext.checkOperation(op);
    }
  }
  
  public static Collection<URI> getNamespaceDirs(Configuration conf) {
    return getStorageDirs(conf, DFS_NAMENODE_NAME_DIR_KEY);
  }

  /**
   * Get all edits dirs which are required. If any shared edits dirs are
   * configured, these are also included in the set of required dirs.
   * 
   * @param conf the HDFS configuration.
   * @return all required dirs.
   */
  public static Collection<URI> getRequiredNamespaceEditsDirs(Configuration conf) {
    Set<URI> ret = new HashSet<URI>();
    ret.addAll(getStorageDirs(conf, DFS_NAMENODE_EDITS_DIR_REQUIRED_KEY));
    ret.addAll(getSharedEditsDirs(conf));
    return ret;
  }

  private static Collection<URI> getStorageDirs(Configuration conf,
                                                String propertyName) {
    Collection<String> dirNames = conf.getTrimmedStringCollection(propertyName);
    StartupOption startOpt = NameNode.getStartupOption(conf);
    if(startOpt == StartupOption.IMPORT) {
      // In case of IMPORT this will get rid of default directories 
      // but will retain directories specified in hdfs-site.xml
      // When importing image from a checkpoint, the name-node can
      // start with empty set of storage directories.
      Configuration cE = new HdfsConfiguration(false);
      cE.addResource("core-default.xml");
      cE.addResource("core-site.xml");
      cE.addResource("hdfs-default.xml");
      Collection<String> dirNames2 = cE.getTrimmedStringCollection(propertyName);
      dirNames.removeAll(dirNames2);
      if(dirNames.isEmpty())
        LOG.warn("!!! WARNING !!!" +
          "\n\tThe NameNode currently runs without persistent storage." +
          "\n\tAny changes to the file system meta-data may be lost." +
          "\n\tRecommended actions:" +
          "\n\t\t- shutdown and restart NameNode with configured \"" 
          + propertyName + "\" in hdfs-site.xml;" +
          "\n\t\t- use Backup Node as a persistent and up-to-date storage " +
          "of the file system meta-data.");
    } else if (dirNames.isEmpty()) {
      dirNames = Collections.singletonList("file:///tmp/hadoop/dfs/name");
    }
    return Util.stringCollectionAsURIs(dirNames);
  }

  /**
   * Return an ordered list of edits directories to write to.
   * The list is ordered such that all shared edits directories
   * are ordered before non-shared directories, and any duplicates
   * are removed. The order they are specified in the configuration
   * is retained.
   * @return Collection of shared edits directories.
   * @throws IOException if multiple shared edits directories are configured
   */
  public static List<URI> getNamespaceEditsDirs(Configuration conf)
      throws IOException {
    return getNamespaceEditsDirs(conf, true);
  }
  
  public static List<URI> getNamespaceEditsDirs(Configuration conf,
      boolean includeShared)
      throws IOException {
    // Use a LinkedHashSet so that order is maintained while we de-dup
    // the entries.
    LinkedHashSet<URI> editsDirs = new LinkedHashSet<URI>();
    
    if (includeShared) {
      List<URI> sharedDirs = getSharedEditsDirs(conf);
  
      // Fail until multiple shared edits directories are supported (HDFS-2782)
      if (sharedDirs.size() > 1) {
        throw new IOException(
            "Multiple shared edits directories are not yet supported");
      }
  
      // First add the shared edits dirs. It's critical that the shared dirs
      // are added first, since JournalSet syncs them in the order they are listed,
      // and we need to make sure all edits are in place in the shared storage
      // before they are replicated locally. See HDFS-2874.
      for (URI dir : sharedDirs) {
        if (!editsDirs.add(dir)) {
          LOG.warn("Edits URI " + dir + " listed multiple times in " + 
              DFS_NAMENODE_SHARED_EDITS_DIR_KEY + ". Ignoring duplicates.");
        }
      }
    }    
    // Now add the non-shared dirs.
    for (URI dir : getStorageDirs(conf, DFS_NAMENODE_EDITS_DIR_KEY)) {
      if (!editsDirs.add(dir)) {
        LOG.warn("Edits URI " + dir + " listed multiple times in " + 
            DFS_NAMENODE_SHARED_EDITS_DIR_KEY + " and " +
            DFS_NAMENODE_EDITS_DIR_KEY + ". Ignoring duplicates.");
      }
    }

    if (editsDirs.isEmpty()) {
      // If this is the case, no edit dirs have been explicitly configured.
      // Image dirs are to be used for edits too.
      return Lists.newArrayList(getNamespaceDirs(conf));
    } else {
      return Lists.newArrayList(editsDirs);
    }
  }
  
  /**
   * Returns edit directories that are shared between primary and secondary.
   * @param conf
   * @return Collection of edit directories.
   */
  public static List<URI> getSharedEditsDirs(Configuration conf) {
    // don't use getStorageDirs here, because we want an empty default
    // rather than the dir in /tmp
    Collection<String> dirNames = conf.getTrimmedStringCollection(
        DFS_NAMENODE_SHARED_EDITS_DIR_KEY);
    return Util.stringCollectionAsURIs(dirNames);
  }

  @Override
  public void readLock() {
    this.fsLock.readLock().lock();
  }
  @Override
  public void readUnlock() {
    this.fsLock.readLock().unlock();
  }
  @Override
  public void writeLock() {
    this.fsLock.writeLock().lock();
  }
  @Override
  public void writeLockInterruptibly() throws InterruptedException {
    this.fsLock.writeLock().lockInterruptibly();
  }
  @Override
  public void writeUnlock() {
    this.fsLock.writeLock().unlock();
  }
  @Override
  public boolean hasWriteLock() {
    return this.fsLock.isWriteLockedByCurrentThread();
  }
  @Override
  public boolean hasReadLock() {
    return this.fsLock.getReadHoldCount() > 0;
  }
  @Override
  public boolean hasReadOrWriteLock() {
    return hasReadLock() || hasWriteLock();
  }

  NamespaceInfo getNamespaceInfo() {
    readLock();
    try {
      return unprotectedGetNamespaceInfo();
    } finally {
      readUnlock();
    }
  }

  /**
   * Version of @see #getNamespaceInfo() that is not protected by a lock.
   */
  NamespaceInfo unprotectedGetNamespaceInfo() {
    return new NamespaceInfo(dir.fsImage.getStorage().getNamespaceID(),
        getClusterId(), getBlockPoolId(),
        dir.fsImage.getStorage().getCTime());
  }

  /**
   * Close down this file system manager.
   * Causes heartbeat and lease daemons to stop; waits briefly for
   * them to finish, but a short timeout returns control back to caller.
   */
  void close() {
    fsRunning = false;
    try {
      stopCommonServices();
      if (smmthread != null) smmthread.interrupt();
    } finally {
      // using finally to ensure we also wait for lease daemon
      try {
        stopActiveServices();
        stopStandbyServices();
        if (dir != null) {
          dir.close();
        }
      } catch (IOException ie) {
        LOG.error("Error closing FSDirectory", ie);
        IOUtils.cleanup(LOG, dir);
      }
    }
  }

  @Override
  public boolean isRunning() {
    return fsRunning;
  }
  
  @Override
  public boolean isInStandbyState() {
    if (haContext == null || haContext.getState() == null) {
      // We're still starting up. In this case, if HA is
      // on for the cluster, we always start in standby. Otherwise
      // start in active.
      return haEnabled;
    }
  
    return haContext.getState() instanceof StandbyState;
  }

  /**
   * Dump all metadata into specified file
   */
  void metaSave(String filename) throws IOException {
    writeLock();
    try {
      checkSuperuserPrivilege();
      File file = new File(System.getProperty("hadoop.log.dir"), filename);
      PrintWriter out = new PrintWriter(new BufferedWriter(new FileWriter(file,
          true)));
      metaSave(out);
      out.flush();
      out.close();
    } finally {
      writeUnlock();
    }
  }

  private void metaSave(PrintWriter out) {
    assert hasWriteLock();
    long totalInodes = this.dir.totalInodes();
    long totalBlocks = this.getBlocksTotal();
    out.println(totalInodes + " files and directories, " + totalBlocks
        + " blocks = " + (totalInodes + totalBlocks) + " total");

    blockManager.metaSave(out);
  }

  private String metaSaveAsString() {
    StringWriter sw = new StringWriter();
    PrintWriter pw = new PrintWriter(sw);
    metaSave(pw);
    pw.flush();
    return sw.toString();
  }
  

  long getDefaultBlockSize() {
    return serverDefaults.getBlockSize();
  }

  FsServerDefaults getServerDefaults() throws StandbyException {
    checkOperation(OperationCategory.READ);
    return serverDefaults;
  }

  long getAccessTimePrecision() {
    return accessTimePrecision;
  }

  private boolean isAccessTimeSupported() {
    return accessTimePrecision > 0;
  }

  /////////////////////////////////////////////////////////
  //
  // These methods are called by HadoopFS clients
  //
  /////////////////////////////////////////////////////////
  /**
   * Set permissions for an existing file.
   * @throws IOException
   */
  void setPermission(String src, FsPermission permission)
      throws AccessControlException, FileNotFoundException, SafeModeException,
      UnresolvedLinkException, IOException {
    try {
      setPermissionInt(src, permission);
    } catch (AccessControlException e) {
      if (auditLog.isInfoEnabled() && isExternalInvocation()) {
        logAuditEvent(false, UserGroupInformation.getCurrentUser(),
                      getRemoteIp(),
                      "setPermission", src, null, null);
      }
      throw e;
    }
  }

  private void setPermissionInt(String src, FsPermission permission)
      throws AccessControlException, FileNotFoundException, SafeModeException,
      UnresolvedLinkException, IOException {
    HdfsFileStatus resultingStat = null;
    writeLock();
    try {
      checkOperation(OperationCategory.WRITE);

      if (isInSafeMode()) {
        throw new SafeModeException("Cannot set permission for " + src, safeMode);
      }
      checkOwner(src);
      dir.setPermission(src, permission);
      if (auditLog.isInfoEnabled() && isExternalInvocation()) {
        resultingStat = dir.getFileInfo(src, false);
      }
    } finally {
      writeUnlock();
    }
    getEditLog().logSync();
    if (auditLog.isInfoEnabled() && isExternalInvocation()) {
      logAuditEvent(UserGroupInformation.getCurrentUser(),
                    getRemoteIp(),
                    "setPermission", src, null, resultingStat);
    }
  }

  /**
   * Set owner for an existing file.
   * @throws IOException
   */
  void setOwner(String src, String username, String group)
      throws AccessControlException, FileNotFoundException, SafeModeException,
      UnresolvedLinkException, IOException {
    try {
      setOwnerInt(src, username, group);
    } catch (AccessControlException e) {
      if (auditLog.isInfoEnabled() && isExternalInvocation()) {
        logAuditEvent(false, UserGroupInformation.getCurrentUser(),
                      getRemoteIp(),
                      "setOwner", src, null, null);
      }
      throw e;
    } 
  }

  private void setOwnerInt(String src, String username, String group)
      throws AccessControlException, FileNotFoundException, SafeModeException,
      UnresolvedLinkException, IOException {
    HdfsFileStatus resultingStat = null;
    writeLock();
    try {
      checkOperation(OperationCategory.WRITE);

      if (isInSafeMode()) {
        throw new SafeModeException("Cannot set owner for " + src, safeMode);
      }
      FSPermissionChecker pc = checkOwner(src);
      if (!pc.isSuper) {
        if (username != null && !pc.user.equals(username)) {
          throw new AccessControlException("Non-super user cannot change owner.");
        }
        if (group != null && !pc.containsGroup(group)) {
          throw new AccessControlException("User does not belong to " + group
            + " .");
        }
      }
      dir.setOwner(src, username, group);
      if (auditLog.isInfoEnabled() && isExternalInvocation()) {
        resultingStat = dir.getFileInfo(src, false);
      }
    } finally {
      writeUnlock();
    }
    getEditLog().logSync();
    if (auditLog.isInfoEnabled() && isExternalInvocation()) {
      logAuditEvent(UserGroupInformation.getCurrentUser(),
                    getRemoteIp(),
                    "setOwner", src, null, resultingStat);
    }
  }

  /**
   * Get block locations within the specified range.
   * @see ClientProtocol#getBlockLocations(String, long, long)
   */
  LocatedBlocks getBlockLocations(String clientMachine, String src,
      long offset, long length) throws AccessControlException,
      FileNotFoundException, UnresolvedLinkException, IOException {
    LocatedBlocks blocks = getBlockLocations(src, offset, length, true, true,
        true);
    if (blocks != null) {
      blockManager.getDatanodeManager().sortLocatedBlocks(
          clientMachine, blocks.getLocatedBlocks());
      
      LocatedBlock lastBlock = blocks.getLastLocatedBlock();
      if (lastBlock != null) {
        ArrayList<LocatedBlock> lastBlockList = new ArrayList<LocatedBlock>();
        lastBlockList.add(lastBlock);
        blockManager.getDatanodeManager().sortLocatedBlocks(
                              clientMachine, lastBlockList);
      }
    }
    return blocks;
  }

  /**
   * Get block locations within the specified range.
   * @see ClientProtocol#getBlockLocations(String, long, long)
   * @throws FileNotFoundException, UnresolvedLinkException, IOException
   */
  LocatedBlocks getBlockLocations(String src, long offset, long length,
      boolean doAccessTime, boolean needBlockToken, boolean checkSafeMode)
      throws FileNotFoundException, UnresolvedLinkException, IOException {
    try {
      return getBlockLocationsInt(src, offset, length, doAccessTime,
                                  needBlockToken, checkSafeMode);
    } catch (AccessControlException e) {
      if (auditLog.isInfoEnabled() && isExternalInvocation()) {
        logAuditEvent(false, UserGroupInformation.getCurrentUser(),
                      getRemoteIp(),
                      "open", src, null, null);
      }
      throw e;
    }
  }

  private LocatedBlocks getBlockLocationsInt(String src, long offset, long length,
      boolean doAccessTime, boolean needBlockToken, boolean checkSafeMode)
      throws FileNotFoundException, UnresolvedLinkException, IOException {
    if (isPermissionEnabled) {
      checkPathAccess(src, FsAction.READ);
    }

    if (offset < 0) {
      throw new HadoopIllegalArgumentException(
          "Negative offset is not supported. File: " + src);
    }
    if (length < 0) {
      throw new HadoopIllegalArgumentException(
          "Negative length is not supported. File: " + src);
    }
    final LocatedBlocks ret = getBlockLocationsUpdateTimes(src,
        offset, length, doAccessTime, needBlockToken);  
    if (auditLog.isInfoEnabled() && isExternalInvocation()) {
      logAuditEvent(UserGroupInformation.getCurrentUser(),
                    getRemoteIp(),
                    "open", src, null, null);
    }
    if (checkSafeMode && isInSafeMode()) {
      for (LocatedBlock b : ret.getLocatedBlocks()) {
        // if safemode & no block locations yet then throw safemodeException
        if ((b.getLocations() == null) || (b.getLocations().length == 0)) {
          throw new SafeModeException("Zero blocklocations for " + src,
              safeMode);
        }
      }
    }
    return ret;
  }

  /*
   * Get block locations within the specified range, updating the
   * access times if necessary. 
   */
  private LocatedBlocks getBlockLocationsUpdateTimes(String src,
                                                       long offset, 
                                                       long length,
                                                       boolean doAccessTime, 
                                                       boolean needBlockToken)
      throws FileNotFoundException, UnresolvedLinkException, IOException {

    for (int attempt = 0; attempt < 2; attempt++) {
      if (attempt == 0) { // first attempt is with readlock
        readLock();
      }  else { // second attempt is with  write lock
        writeLock(); // writelock is needed to set accesstime
      }
      try {
        checkOperation(OperationCategory.READ);

        // if the namenode is in safemode, then do not update access time
        if (isInSafeMode()) {
          doAccessTime = false;
        }

        long now = now();
        final INodeFile inode = INodeFile.valueOf(dir.getINode(src), src);
        if (doAccessTime && isAccessTimeSupported()) {
          if (now <= inode.getAccessTime() + getAccessTimePrecision()) {
            // if we have to set access time but we only have the readlock, then
            // restart this entire operation with the writeLock.
            if (attempt == 0) {
              continue;
            }
          }
          dir.setTimes(src, inode, -1, now, false);
        }
        return blockManager.createLocatedBlocks(inode.getBlocks(),
            inode.computeFileSize(false), inode.isUnderConstruction(),
            offset, length, needBlockToken);
      } finally {
        if (attempt == 0) {
          readUnlock();
        } else {
          writeUnlock();
        }
      }
    }
    return null; // can never reach here
  }

  /**
   * Moves all the blocks from srcs and appends them to trg
   * To avoid rollbacks we will verify validitity of ALL of the args
   * before we start actual move.
   * @param target
   * @param srcs
   * @throws IOException
   */
  void concat(String target, String [] srcs) 
      throws IOException, UnresolvedLinkException {
    try {
      concatInt(target, srcs);
    } catch (AccessControlException e) {
      if (auditLog.isInfoEnabled() && isExternalInvocation()) {
        logAuditEvent(false, UserGroupInformation.getLoginUser(),
                      getRemoteIp(),
                      "concat", Arrays.toString(srcs), target, null);
      }
      throw e;
    }
  }

  private void concatInt(String target, String [] srcs) 
      throws IOException, UnresolvedLinkException {
    if(FSNamesystem.LOG.isDebugEnabled()) {
      FSNamesystem.LOG.debug("concat " + Arrays.toString(srcs) +
          " to " + target);
    }
    
    // verify args
    if(target.isEmpty()) {
      throw new IllegalArgumentException("Target file name is empty");
    }
    if(srcs == null || srcs.length == 0) {
      throw new IllegalArgumentException("No sources given");
    }
    
    // We require all files be in the same directory
    String trgParent = 
      target.substring(0, target.lastIndexOf(Path.SEPARATOR_CHAR));
    for (String s : srcs) {
      String srcParent = s.substring(0, s.lastIndexOf(Path.SEPARATOR_CHAR));
      if (!srcParent.equals(trgParent)) {
        throw new IllegalArgumentException(
           "Sources and target are not in the same directory");
      }
    }

    HdfsFileStatus resultingStat = null;
    writeLock();
    try {
      checkOperation(OperationCategory.WRITE);
      if (isInSafeMode()) {
        throw new SafeModeException("Cannot concat " + target, safeMode);
      }
      concatInternal(target, srcs);
      if (auditLog.isInfoEnabled() && isExternalInvocation()) {
        resultingStat = dir.getFileInfo(target, false);
      }
    } finally {
      writeUnlock();
    }
    getEditLog().logSync();
    if (auditLog.isInfoEnabled() && isExternalInvocation()) {
      logAuditEvent(UserGroupInformation.getLoginUser(),
                    getRemoteIp(),
                    "concat", Arrays.toString(srcs), target, resultingStat);
    }
  }

  /** See {@link #concat(String, String[])} */
  private void concatInternal(String target, String [] srcs) 
      throws IOException, UnresolvedLinkException {
    assert hasWriteLock();

    // write permission for the target
    if (isPermissionEnabled) {
      checkPathAccess(target, FsAction.WRITE);

      // and srcs
      for(String aSrc: srcs) {
        checkPathAccess(aSrc, FsAction.READ); // read the file
        checkParentAccess(aSrc, FsAction.WRITE); // for delete 
      }
    }

    // to make sure no two files are the same
    Set<INode> si = new HashSet<INode>();

    // we put the following prerequisite for the operation
    // replication and blocks sizes should be the same for ALL the blocks

    // check the target
    final INodeFile trgInode = INodeFile.valueOf(dir.getINode(target), target);
    if(trgInode.isUnderConstruction()) {
      throw new HadoopIllegalArgumentException("concat: target file "
          + target + " is under construction");
    }
    // per design target shouldn't be empty and all the blocks same size
    if(trgInode.blocks.length == 0) {
      throw new HadoopIllegalArgumentException("concat: target file "
          + target + " is empty");
    }
    if (trgInode instanceof INodeFileWithLink) {
      throw new HadoopIllegalArgumentException("concat: target file "
          + target + " is in a snapshot");
    }

    long blockSize = trgInode.getPreferredBlockSize();

    // check the end block to be full
    if(blockSize != trgInode.blocks[trgInode.blocks.length-1].getNumBytes()) {
      throw new HadoopIllegalArgumentException("The last block in " + target
          + " is not full; last block size = "
          + trgInode.blocks[trgInode.blocks.length-1].getNumBytes()
          + " but file block size = " + blockSize);
    }

    si.add(trgInode);
    final short repl = trgInode.getFileReplication();

    // now check the srcs
    boolean endSrc = false; // final src file doesn't have to have full end block
    for(int i=0; i<srcs.length; i++) {
      String src = srcs[i];
      if(i==srcs.length-1)
        endSrc=true;

      final INodeFile srcInode = INodeFile.valueOf(dir.getINode(src), src);
      if(src.isEmpty() 
          || srcInode.isUnderConstruction()
          || srcInode.blocks.length == 0) {
        throw new HadoopIllegalArgumentException("concat: source file " + src
            + " is invalid or empty or underConstruction");
      }

      // check replication and blocks size
      if(repl != srcInode.getFileReplication()) {
        throw new HadoopIllegalArgumentException("concat: the soruce file "
            + src + " and the target file " + target
            + " should have the same replication: source replication is "
            + srcInode.getBlockReplication()
            + " but target replication is " + repl);
      }

      //boolean endBlock=false;
      // verify that all the blocks are of the same length as target
      // should be enough to check the end blocks
      int idx = srcInode.blocks.length-1;
      if(endSrc)
        idx = srcInode.blocks.length-2; // end block of endSrc is OK not to be full
      if(idx >= 0 && srcInode.blocks[idx].getNumBytes() != blockSize) {
        throw new HadoopIllegalArgumentException("concat: the soruce file "
            + src + " and the target file " + target
            + " should have the same blocks sizes: target block size is "
            + blockSize + " but the size of source block " + idx + " is "
            + srcInode.blocks[idx].getNumBytes());
      }

      si.add(srcInode);
    }

    // make sure no two files are the same
    if(si.size() < srcs.length+1) { // trg + srcs
      // it means at least two files are the same
      throw new HadoopIllegalArgumentException(
          "concat: at least two of the source files are the same");
    }

    if(NameNode.stateChangeLog.isDebugEnabled()) {
      NameNode.stateChangeLog.debug("DIR* NameSystem.concat: " + 
          Arrays.toString(srcs) + " to " + target);
    }

    dir.concat(target,srcs);
  }
  
  /**
   * stores the modification and access time for this inode. 
   * The access time is precise upto an hour. The transaction, if needed, is
   * written to the edits log but is not flushed.
   */
  void setTimes(String src, long mtime, long atime) 
      throws IOException, UnresolvedLinkException {
    try {
      setTimesInt(src, mtime, atime);
    } catch (AccessControlException e) {
      if (auditLog.isInfoEnabled() && isExternalInvocation()) {
        logAuditEvent(false, UserGroupInformation.getCurrentUser(),
                      getRemoteIp(),
                      "setTimes", src, null, null);
      }
      throw e;
    }
  }

  private void setTimesInt(String src, long mtime, long atime) 
    throws IOException, UnresolvedLinkException {
    if (!isAccessTimeSupported() && atime != -1) {
      throw new IOException("Access time for hdfs is not configured. " +
                            " Please set " + DFS_NAMENODE_ACCESSTIME_PRECISION_KEY + " configuration parameter.");
    }
    writeLock();
    try {
      checkOperation(OperationCategory.WRITE);

      // Write access is required to set access and modification times
      if (isPermissionEnabled) {
        checkPathAccess(src, FsAction.WRITE);
      }
      INode inode = dir.getINode(src);
      if (inode != null) {
        dir.setTimes(src, inode, mtime, atime, true);
        if (auditLog.isInfoEnabled() && isExternalInvocation()) {
          final HdfsFileStatus stat = dir.getFileInfo(src, false);
          logAuditEvent(UserGroupInformation.getCurrentUser(),
                        getRemoteIp(),
                        "setTimes", src, null, stat);
        }
      } else {
        throw new FileNotFoundException("File/Directory " + src + " does not exist.");
      }
    } finally {
      writeUnlock();
    }
  }

  /**
   * Create a symbolic link.
   */
  void createSymlink(String target, String link,
      PermissionStatus dirPerms, boolean createParent) 
      throws IOException, UnresolvedLinkException {
    try {
      createSymlinkInt(target, link, dirPerms, createParent);
    } catch (AccessControlException e) {
      if (auditLog.isInfoEnabled() && isExternalInvocation()) {
        logAuditEvent(false, UserGroupInformation.getCurrentUser(),
                      getRemoteIp(),
                      "createSymlink", link, target, null);
      }
      throw e;
    }
  }

  private void createSymlinkInt(String target, String link,
      PermissionStatus dirPerms, boolean createParent) 
      throws IOException, UnresolvedLinkException {
    HdfsFileStatus resultingStat = null;
    writeLock();
    try {
      checkOperation(OperationCategory.WRITE);

      if (!createParent) {
        verifyParentDir(link);
      }
      createSymlinkInternal(target, link, dirPerms, createParent);
      if (auditLog.isInfoEnabled() && isExternalInvocation()) {
        resultingStat = dir.getFileInfo(link, false);
      }
    } finally {
      writeUnlock();
    }
    getEditLog().logSync();
    if (auditLog.isInfoEnabled() && isExternalInvocation()) {
      logAuditEvent(UserGroupInformation.getCurrentUser(),
                    getRemoteIp(),
                    "createSymlink", link, target, resultingStat);
    }
  }

  /**
   * Create a symbolic link.
   */
  private void createSymlinkInternal(String target, String link,
      PermissionStatus dirPerms, boolean createParent)
      throws IOException, UnresolvedLinkException {
    assert hasWriteLock();
    if (NameNode.stateChangeLog.isDebugEnabled()) {
      NameNode.stateChangeLog.debug("DIR* NameSystem.createSymlink: target=" + 
        target + " link=" + link);
    }
    if (isInSafeMode()) {
      throw new SafeModeException("Cannot create symlink " + link, safeMode);
    }
    if (!DFSUtil.isValidName(link)) {
      throw new InvalidPathException("Invalid file name: " + link);
    }
    if (!dir.isValidToCreate(link)) {
      throw new IOException("failed to create link " + link 
          +" either because the filename is invalid or the file exists");
    }
    if (isPermissionEnabled) {
      checkAncestorAccess(link, FsAction.WRITE);
    }
    // validate that we have enough inodes.
    checkFsObjectLimit();

    // add symbolic link to namespace
    dir.addSymlink(link, target, dirPerms, createParent);
  }

  /**
   * Set replication for an existing file.
   * 
   * The NameNode sets new replication and schedules either replication of 
   * under-replicated data blocks or removal of the excessive block copies 
   * if the blocks are over-replicated.
   * 
   * @see ClientProtocol#setReplication(String, short)
   * @param src file name
   * @param replication new replication
   * @return true if successful; 
   *         false if file does not exist or is a directory
   */
  boolean setReplication(final String src, final short replication)
      throws IOException {
    try {
      return setReplicationInt(src, replication);
    } catch (AccessControlException e) {
      if (auditLog.isInfoEnabled() && isExternalInvocation()) {
        logAuditEvent(false, UserGroupInformation.getCurrentUser(),
                      getRemoteIp(),
                      "setReplication", src, null, null);
      }
      throw e;
    }
  }

  private boolean setReplicationInt(final String src, final short replication)
      throws IOException {
    blockManager.verifyReplication(src, replication, null);

    final boolean isFile;
    writeLock();
    try {
      checkOperation(OperationCategory.WRITE);

      if (isInSafeMode()) {
        throw new SafeModeException("Cannot set replication for " + src, safeMode);
      }
      if (isPermissionEnabled) {
        checkPathAccess(src, FsAction.WRITE);
      }

      final short[] oldReplication = new short[1];
      final Block[] blocks = dir.setReplication(src, replication, oldReplication);
      isFile = blocks != null;
      if (isFile) {
        blockManager.setReplication(oldReplication[0], replication, src, blocks);
      }
    } finally {
      writeUnlock();
    }

    getEditLog().logSync();
    if (isFile && auditLog.isInfoEnabled() && isExternalInvocation()) {
      logAuditEvent(UserGroupInformation.getCurrentUser(),
                    getRemoteIp(),
                    "setReplication", src, null, null);
    }
    return isFile;
  }

  long getPreferredBlockSize(String filename) 
      throws IOException, UnresolvedLinkException {
    readLock();
    try {
      checkOperation(OperationCategory.READ);
      if (isPermissionEnabled) {
        checkTraverse(filename);
      }
      return dir.getPreferredBlockSize(filename);
    } finally {
      readUnlock();
    }
  }

  /*
   * Verify that parent directory of src exists.
   */
  private void verifyParentDir(String src) throws FileNotFoundException,
      ParentNotDirectoryException, UnresolvedLinkException {
    assert hasReadOrWriteLock();
    Path parent = new Path(src).getParent();
    if (parent != null) {
      INode[] pathINodes = dir.getExistingPathINodes(parent.toString());
      INode parentNode = pathINodes[pathINodes.length - 1];
      if (parentNode == null) {
        throw new FileNotFoundException("Parent directory doesn't exist: "
            + parent.toString());
      } else if (!parentNode.isDirectory() && !parentNode.isLink()) {
        throw new ParentNotDirectoryException("Parent path is not a directory: "
            + parent.toString());
      }
    }
  }

  /**
   * Create a new file entry in the namespace.
   * 
   * For description of parameters and exceptions thrown see 
   * {@link ClientProtocol#create()}
   */
  void startFile(String src, PermissionStatus permissions, String holder,
      String clientMachine, EnumSet<CreateFlag> flag, boolean createParent,
      short replication, long blockSize) throws AccessControlException,
      SafeModeException, FileAlreadyExistsException, UnresolvedLinkException,
      FileNotFoundException, ParentNotDirectoryException, IOException {
    try {
      startFileInt(src, permissions, holder, clientMachine, flag, createParent,
                   replication, blockSize);
    } catch (AccessControlException e) {
      if (auditLog.isInfoEnabled() && isExternalInvocation()) {
        logAuditEvent(false, UserGroupInformation.getCurrentUser(),
                      getRemoteIp(),
                      "create", src, null, null);
      }
      throw e;
    }
  }

  private void startFileInt(String src, PermissionStatus permissions, String holder,
      String clientMachine, EnumSet<CreateFlag> flag, boolean createParent,
      short replication, long blockSize) throws AccessControlException,
      SafeModeException, FileAlreadyExistsException, UnresolvedLinkException,
      FileNotFoundException, ParentNotDirectoryException, IOException {
    writeLock();
    try {
      checkOperation(OperationCategory.WRITE);

      startFileInternal(src, permissions, holder, clientMachine, flag,
          createParent, replication, blockSize);
    } finally {
      writeUnlock();
    }
    getEditLog().logSync();
    if (auditLog.isInfoEnabled() && isExternalInvocation()) {
      final HdfsFileStatus stat = dir.getFileInfo(src, false);
      logAuditEvent(UserGroupInformation.getCurrentUser(),
                    getRemoteIp(),
                    "create", src, null, stat);
    }
  }

  /**
   * Create new or open an existing file for append.<p>
   * 
   * In case of opening the file for append, the method returns the last
   * block of the file if this is a partial block, which can still be used
   * for writing more data. The client uses the returned block locations
   * to form the data pipeline for this block.<br>
   * The method returns null if the last block is full or if this is a 
   * new file. The client then allocates a new block with the next call
   * using {@link NameNode#addBlock()}.<p>
   *
   * For description of parameters and exceptions thrown see 
   * {@link ClientProtocol#create()}
   * 
   * @return the last block locations if the block is partial or null otherwise
   */
  private LocatedBlock startFileInternal(String src,
      PermissionStatus permissions, String holder, String clientMachine,
      EnumSet<CreateFlag> flag, boolean createParent, short replication,
      long blockSize) throws SafeModeException, FileAlreadyExistsException,
      AccessControlException, UnresolvedLinkException, FileNotFoundException,
      ParentNotDirectoryException, IOException {
    assert hasWriteLock();
    if (NameNode.stateChangeLog.isDebugEnabled()) {
      NameNode.stateChangeLog.debug("DIR* NameSystem.startFile: src=" + src
          + ", holder=" + holder
          + ", clientMachine=" + clientMachine
          + ", createParent=" + createParent
          + ", replication=" + replication
          + ", createFlag=" + flag.toString());
    }
    if (isInSafeMode()) {
      throw new SafeModeException("Cannot create file" + src, safeMode);
    }
    if (!DFSUtil.isValidName(src)) {
      throw new InvalidPathException(src);
    }

    // Verify that the destination does not exist as a directory already.
    boolean pathExists = dir.exists(src);
    if (pathExists && dir.isDir(src)) {
      throw new FileAlreadyExistsException("Cannot create file " + src
          + "; already exists as a directory.");
    }

    boolean overwrite = flag.contains(CreateFlag.OVERWRITE);
    boolean append = flag.contains(CreateFlag.APPEND);
    if (isPermissionEnabled) {
      if (append || (overwrite && pathExists)) {
        checkPathAccess(src, FsAction.WRITE);
      } else {
        checkAncestorAccess(src, FsAction.WRITE);
      }
    }

    if (!createParent) {
      verifyParentDir(src);
    }

    try {
      blockManager.verifyReplication(src, replication, clientMachine);
      boolean create = flag.contains(CreateFlag.CREATE);
      final INode myFile = dir.getINode(src);
      if (myFile == null) {
        if (!create) {
          throw new FileNotFoundException("failed to overwrite or append to non-existent file "
            + src + " on client " + clientMachine);
        }
      } else {
        // File exists - must be one of append or overwrite
        if (overwrite) {
          delete(src, true);
        } else {
          // Opening an existing file for write - may need to recover lease.
          recoverLeaseInternal(myFile, src, holder, clientMachine, false);

          if (!append) {
            throw new FileAlreadyExistsException("failed to create file " + src
                + " on client " + clientMachine
                + " because the file exists");
          }
        }
      }

      final DatanodeDescriptor clientNode = 
          blockManager.getDatanodeManager().getDatanodeByHost(clientMachine);

      if (append && myFile != null) {
        final INodeFile f = INodeFile.valueOf(myFile, src); 
        return prepareFileForWrite(
            src, f, holder, clientMachine, clientNode, true);
      } else {
       // Now we can add the name to the filesystem. This file has no
       // blocks associated with it.
       //
       checkFsObjectLimit();

        // increment global generation stamp
        long genstamp = nextGenerationStamp();
        INodeFileUnderConstruction newNode = dir.addFile(src, permissions,
            replication, blockSize, holder, clientMachine, clientNode, genstamp);
        if (newNode == null) {
          throw new IOException("DIR* NameSystem.startFile: " +
                                "Unable to add file to namespace.");
        }
        leaseManager.addLease(newNode.getClientName(), src);

        // record file record in log, record new generation stamp
        getEditLog().logOpenFile(src, newNode);
        if (NameNode.stateChangeLog.isDebugEnabled()) {
          NameNode.stateChangeLog.debug("DIR* NameSystem.startFile: "
                                     +"add "+src+" to namespace for "+holder);
        }
      }
    } catch (IOException ie) {
      NameNode.stateChangeLog.warn("DIR* NameSystem.startFile: "
                                   +ie.getMessage());
      throw ie;
    }
    return null;
  }
  
  /**
   * Replace current node with a INodeUnderConstruction.
   * Recreate in-memory lease record.
   * 
   * @param src path to the file
   * @param file existing file object
   * @param leaseHolder identifier of the lease holder on this file
   * @param clientMachine identifier of the client machine
   * @param clientNode if the client is collocated with a DN, that DN's descriptor
   * @param writeToEditLog whether to persist this change to the edit log
   * @return the last block locations if the block is partial or null otherwise
   * @throws UnresolvedLinkException
   * @throws IOException
   */
  LocatedBlock prepareFileForWrite(String src, INodeFile file,
      String leaseHolder, String clientMachine, DatanodeDescriptor clientNode,
      boolean writeToEditLog) throws IOException {
    //TODO SNAPSHOT: INodeFileUnderConstruction with link
    INodeFileUnderConstruction cons = new INodeFileUnderConstruction(
                                    file.getLocalNameBytes(),
                                    file.getFileReplication(),
                                    file.getModificationTime(),
                                    file.getPreferredBlockSize(),
                                    file.getBlocks(),
                                    file.getPermissionStatus(),
                                    leaseHolder,
                                    clientMachine,
                                    clientNode);
    dir.replaceNode(src, file, cons);
    leaseManager.addLease(cons.getClientName(), src);
    
    LocatedBlock ret = blockManager.convertLastBlockToUnderConstruction(cons);
    if (writeToEditLog) {
      getEditLog().logOpenFile(src, cons);
    }
    return ret;
  }

  /**
   * Recover lease;
   * Immediately revoke the lease of the current lease holder and start lease
   * recovery so that the file can be forced to be closed.
   * 
   * @param src the path of the file to start lease recovery
   * @param holder the lease holder's name
   * @param clientMachine the client machine's name
   * @return true if the file is already closed
   * @throws IOException
   */
  boolean recoverLease(String src, String holder, String clientMachine)
      throws IOException {
    writeLock();
    try {
      checkOperation(OperationCategory.WRITE);

      if (isInSafeMode()) {
        throw new SafeModeException(
            "Cannot recover the lease of " + src, safeMode);
      }
      if (!DFSUtil.isValidName(src)) {
        throw new IOException("Invalid file name: " + src);
      }
  
      final INodeFile inode = INodeFile.valueOf(dir.getINode(src), src);
      if (!inode.isUnderConstruction()) {
        return true;
      }
      if (isPermissionEnabled) {
        checkPathAccess(src, FsAction.WRITE);
      }
  
      recoverLeaseInternal(inode, src, holder, clientMachine, true);
    } finally {
      writeUnlock();
    }
    return false;
  }

  private void recoverLeaseInternal(INode fileInode, 
      String src, String holder, String clientMachine, boolean force)
      throws IOException {
    assert hasWriteLock();
    if (fileInode != null && fileInode.isUnderConstruction()) {
      INodeFileUnderConstruction pendingFile = (INodeFileUnderConstruction) fileInode;
      //
      // If the file is under construction , then it must be in our
      // leases. Find the appropriate lease record.
      //
      Lease lease = leaseManager.getLease(holder);
      //
      // We found the lease for this file. And surprisingly the original
      // holder is trying to recreate this file. This should never occur.
      //
      if (!force && lease != null) {
        Lease leaseFile = leaseManager.getLeaseByPath(src);
        if ((leaseFile != null && leaseFile.equals(lease)) ||
            lease.getHolder().equals(holder)) { 
          throw new AlreadyBeingCreatedException(
            "failed to create file " + src + " for " + holder +
            " on client " + clientMachine + 
            " because current leaseholder is trying to recreate file.");
        }
      }
      //
      // Find the original holder.
      //
      lease = leaseManager.getLease(pendingFile.getClientName());
      if (lease == null) {
        throw new AlreadyBeingCreatedException(
          "failed to create file " + src + " for " + holder +
          " on client " + clientMachine + 
          " because pendingCreates is non-null but no leases found.");
      }
      if (force) {
        // close now: no need to wait for soft lease expiration and 
        // close only the file src
        LOG.info("recoverLease: " + lease + ", src=" + src +
          " from client " + pendingFile.getClientName());
        internalReleaseLease(lease, src, holder);
      } else {
        assert lease.getHolder().equals(pendingFile.getClientName()) :
          "Current lease holder " + lease.getHolder() +
          " does not match file creator " + pendingFile.getClientName();
        //
        // If the original holder has not renewed in the last SOFTLIMIT 
        // period, then start lease recovery.
        //
        if (lease.expiredSoftLimit()) {
          LOG.info("startFile: recover " + lease + ", src=" + src + " client "
              + pendingFile.getClientName());
          boolean isClosed = internalReleaseLease(lease, src, null);
          if(!isClosed)
            throw new RecoveryInProgressException(
                "Failed to close file " + src +
                ". Lease recovery is in progress. Try again later.");
        } else {
          final BlockInfo lastBlock = pendingFile.getLastBlock();
          if (lastBlock != null
              && lastBlock.getBlockUCState() == BlockUCState.UNDER_RECOVERY) {
            throw new RecoveryInProgressException("Recovery in progress, file ["
                + src + "], " + "lease owner [" + lease.getHolder() + "]");
          } else {
            throw new AlreadyBeingCreatedException("Failed to create file ["
                + src + "] for [" + holder + "] on client [" + clientMachine
                + "], because this file is already being created by ["
                + pendingFile.getClientName() + "] on ["
                + pendingFile.getClientMachine() + "]");
          }
        }
      }
    }
  }

  /**
   * Append to an existing file in the namespace.
   */
  LocatedBlock appendFile(String src, String holder, String clientMachine)
      throws AccessControlException, SafeModeException,
      FileAlreadyExistsException, FileNotFoundException,
      ParentNotDirectoryException, IOException {
    try {
      return appendFileInt(src, holder, clientMachine);
    } catch (AccessControlException e) {
      if (auditLog.isInfoEnabled() && isExternalInvocation()) {
        logAuditEvent(false, UserGroupInformation.getCurrentUser(),
                      getRemoteIp(),
                      "append", src, null, null);
      }
      throw e;
    }
  }

  private LocatedBlock appendFileInt(String src, String holder, String clientMachine)
      throws AccessControlException, SafeModeException,
      FileAlreadyExistsException, FileNotFoundException,
      ParentNotDirectoryException, IOException {
    if (!supportAppends) {
      throw new UnsupportedOperationException(
          "Append is not enabled on this NameNode. Use the " +
          DFS_SUPPORT_APPEND_KEY + " configuration option to enable it.");
    }
    LocatedBlock lb = null;
    writeLock();
    try {
      checkOperation(OperationCategory.WRITE);

      lb = startFileInternal(src, null, holder, clientMachine, 
                        EnumSet.of(CreateFlag.APPEND), 
                        false, blockManager.maxReplication, 0);
    } finally {
      writeUnlock();
    }
    getEditLog().logSync();
    if (lb != null) {
      if (NameNode.stateChangeLog.isDebugEnabled()) {
        NameNode.stateChangeLog.debug("DIR* NameSystem.appendFile: file "
            +src+" for "+holder+" at "+clientMachine
            +" block " + lb.getBlock()
            +" block size " + lb.getBlock().getNumBytes());
      }
    }
    if (auditLog.isInfoEnabled() && isExternalInvocation()) {
      logAuditEvent(UserGroupInformation.getCurrentUser(),
                    getRemoteIp(),
                    "append", src, null, null);
    }
    return lb;
  }

  ExtendedBlock getExtendedBlock(Block blk) {
    return new ExtendedBlock(blockPoolId, blk);
  }
  
  void setBlockPoolId(String bpid) {
    blockPoolId = bpid;
    blockManager.setBlockPoolId(blockPoolId);
  }

  /**
   * The client would like to obtain an additional block for the indicated
   * filename (which is being written-to).  Return an array that consists
   * of the block, plus a set of machines.  The first on this list should
   * be where the client writes data.  Subsequent items in the list must
   * be provided in the connection to the first datanode.
   *
   * Make sure the previous blocks have been reported by datanodes and
   * are replicated.  Will return an empty 2-elt array if we want the
   * client to "try again later".
   */
  LocatedBlock getAdditionalBlock(String src,
                                         String clientName,
                                         ExtendedBlock previous,
                                         HashMap<Node, Node> excludedNodes
                                         ) 
      throws LeaseExpiredException, NotReplicatedYetException,
      QuotaExceededException, SafeModeException, UnresolvedLinkException,
      IOException {
    checkBlock(previous);
    Block previousBlock = ExtendedBlock.getLocalBlock(previous);
    long fileLength, blockSize;
    int replication;
    DatanodeDescriptor clientNode = null;
    Block newBlock = null;

    if(NameNode.stateChangeLog.isDebugEnabled()) {
      NameNode.stateChangeLog.debug(
          "BLOCK* NameSystem.getAdditionalBlock: file "
          +src+" for "+clientName);
    }

    writeLock();
    try {
      checkOperation(OperationCategory.WRITE);

      if (isInSafeMode()) {
        throw new SafeModeException("Cannot add block to " + src, safeMode);
      }

      // have we exceeded the configured limit of fs objects.
      checkFsObjectLimit();

      INodeFileUnderConstruction pendingFile = checkLease(src, clientName);
      BlockInfo lastBlockInFile = pendingFile.getLastBlock();
      if (!Block.matchingIdAndGenStamp(previousBlock, lastBlockInFile)) {
        // The block that the client claims is the current last block
        // doesn't match up with what we think is the last block. There are
        // three possibilities:
        // 1) This is the first block allocation of an append() pipeline
        //    which started appending exactly at a block boundary.
        //    In this case, the client isn't passed the previous block,
        //    so it makes the allocateBlock() call with previous=null.
        //    We can distinguish this since the last block of the file
        //    will be exactly a full block.
        // 2) This is a retry from a client that missed the response of a
        //    prior getAdditionalBlock() call, perhaps because of a network
        //    timeout, or because of an HA failover. In that case, we know
        //    by the fact that the client is re-issuing the RPC that it
        //    never began to write to the old block. Hence it is safe to
        //    abandon it and allocate a new one.
        // 3) This is an entirely bogus request/bug -- we should error out
        //    rather than potentially appending a new block with an empty
        //    one in the middle, etc

        BlockInfo penultimateBlock = pendingFile.getPenultimateBlock();
        if (previous == null &&
            lastBlockInFile != null &&
            lastBlockInFile.getNumBytes() == pendingFile.getPreferredBlockSize() &&
            lastBlockInFile.isComplete()) {
          // Case 1
          if (NameNode.stateChangeLog.isDebugEnabled()) {
             NameNode.stateChangeLog.debug(
                 "BLOCK* NameSystem.allocateBlock: handling block allocation" +
                 " writing to a file with a complete previous block: src=" +
                 src + " lastBlock=" + lastBlockInFile);
          }
        } else if (Block.matchingIdAndGenStamp(penultimateBlock, previousBlock)) {
          // Case 2
          if (lastBlockInFile.getNumBytes() != 0) {
            throw new IOException(
                "Request looked like a retry to allocate block " +
                lastBlockInFile + " but it already contains " +
                lastBlockInFile.getNumBytes() + " bytes");
          }

          // The retry case ("b" above) -- abandon the old block.
          NameNode.stateChangeLog.info("BLOCK* allocateBlock: " +
              "caught retry for allocation of a new block in " +
              src + ". Abandoning old block " + lastBlockInFile);
          dir.removeBlock(src, pendingFile, lastBlockInFile);
          dir.persistBlocks(src, pendingFile);
        } else {
          
          throw new IOException("Cannot allocate block in " + src + ": " +
              "passed 'previous' block " + previous + " does not match actual " +
              "last block in file " + lastBlockInFile);
        }
      }

      // commit the last block and complete it if it has minimum replicas
      commitOrCompleteLastBlock(pendingFile, previousBlock);

      //
      // If we fail this, bad things happen!
      //
      if (!checkFileProgress(pendingFile, false)) {
        throw new NotReplicatedYetException("Not replicated yet:" + src);
      }
      fileLength = pendingFile.computeContentSummary().getLength();
      blockSize = pendingFile.getPreferredBlockSize();
      clientNode = pendingFile.getClientNode();
      replication = pendingFile.getFileReplication();
    } finally {
      writeUnlock();
    }

    // choose targets for the new block to be allocated.
    final DatanodeDescriptor targets[] = blockManager.chooseTarget(
        src, replication, clientNode, excludedNodes, blockSize);

    // Allocate a new block and record it in the INode. 
    writeLock();
    try {
      checkOperation(OperationCategory.WRITE);
      if (isInSafeMode()) {
        throw new SafeModeException("Cannot add block to " + src, safeMode);
      }
      INode[] pathINodes = dir.getExistingPathINodes(src);
      int inodesLen = pathINodes.length;
      checkLease(src, clientName, pathINodes[inodesLen-1]);
      INodeFileUnderConstruction pendingFile  = (INodeFileUnderConstruction) 
                                                pathINodes[inodesLen - 1];
                                                           
      if (!checkFileProgress(pendingFile, false)) {
        throw new NotReplicatedYetException("Not replicated yet:" + src);
      }

      // allocate new block record block locations in INode.
      newBlock = allocateBlock(src, pathINodes, targets);
      
      for (DatanodeDescriptor dn : targets) {
        dn.incBlocksScheduled();
      }
      dir.persistBlocks(src, pendingFile);
    } finally {
      writeUnlock();
    }
    if (persistBlocks) {
      getEditLog().logSync();
    }

    // Create next block
    LocatedBlock b = new LocatedBlock(getExtendedBlock(newBlock), targets, fileLength);
    blockManager.setBlockToken(b, BlockTokenSecretManager.AccessMode.WRITE);
    return b;
  }

  /** @see NameNode#getAdditionalDatanode(String, ExtendedBlock, DatanodeInfo[], DatanodeInfo[], int, String) */
  LocatedBlock getAdditionalDatanode(final String src, final ExtendedBlock blk,
      final DatanodeInfo[] existings,  final HashMap<Node, Node> excludes,
      final int numAdditionalNodes, final String clientName
      ) throws IOException {
    //check if the feature is enabled
    dtpReplaceDatanodeOnFailure.checkEnabled();

    final DatanodeDescriptor clientnode;
    final long preferredblocksize;
    final List<DatanodeDescriptor> chosen;
    readLock();
    try {
      checkOperation(OperationCategory.WRITE);
      //check safe mode
      if (isInSafeMode()) {
        throw new SafeModeException("Cannot add datanode; src=" + src
            + ", blk=" + blk, safeMode);
      }

      //check lease
      final INodeFileUnderConstruction file = checkLease(src, clientName);
      clientnode = file.getClientNode();
      preferredblocksize = file.getPreferredBlockSize();

      //find datanode descriptors
      chosen = new ArrayList<DatanodeDescriptor>();
      for(DatanodeInfo d : existings) {
        final DatanodeDescriptor descriptor = blockManager.getDatanodeManager(
            ).getDatanode(d);
        if (descriptor != null) {
          chosen.add(descriptor);
        }
      }
    } finally {
      readUnlock();
    }

    // choose new datanodes.
    final DatanodeInfo[] targets = blockManager.getBlockPlacementPolicy(
        ).chooseTarget(src, numAdditionalNodes, clientnode, chosen, true,
        excludes, preferredblocksize);
    final LocatedBlock lb = new LocatedBlock(blk, targets);
    blockManager.setBlockToken(lb, AccessMode.COPY);
    return lb;
  }

  /**
   * The client would like to let go of the given block
   */
  boolean abandonBlock(ExtendedBlock b, String src, String holder)
      throws LeaseExpiredException, FileNotFoundException,
      UnresolvedLinkException, IOException {
    writeLock();
    try {
      checkOperation(OperationCategory.WRITE);
      //
      // Remove the block from the pending creates list
      //
      if(NameNode.stateChangeLog.isDebugEnabled()) {
        NameNode.stateChangeLog.debug("BLOCK* NameSystem.abandonBlock: "
                                      +b+"of file "+src);
      }
      if (isInSafeMode()) {
        throw new SafeModeException("Cannot abandon block " + b +
                                    " for fle" + src, safeMode);
      }
      INodeFileUnderConstruction file = checkLease(src, holder);
      dir.removeBlock(src, file, ExtendedBlock.getLocalBlock(b));
      if(NameNode.stateChangeLog.isDebugEnabled()) {
        NameNode.stateChangeLog.debug("BLOCK* NameSystem.abandonBlock: "
                                      + b + " is removed from pendingCreates");
      }
      dir.persistBlocks(src, file);
    } finally {
      writeUnlock();
    }
    if (persistBlocks) {
      getEditLog().logSync();
    }

    return true;
  }
  
  // make sure that we still have the lease on this file.
  private INodeFileUnderConstruction checkLease(String src, String holder) 
      throws LeaseExpiredException, UnresolvedLinkException {
    assert hasReadOrWriteLock();
    return checkLease(src, holder, dir.getINode(src));
  }

  private INodeFileUnderConstruction checkLease(String src, String holder,
      INode file) throws LeaseExpiredException {
    assert hasReadOrWriteLock();
    if (file == null || !(file instanceof INodeFile)) {
      Lease lease = leaseManager.getLease(holder);
      throw new LeaseExpiredException(
          "No lease on " + src + ": File does not exist. "
          + (lease != null ? lease.toString()
              : "Holder " + holder + " does not have any open files."));
    }
    if (!file.isUnderConstruction()) {
      Lease lease = leaseManager.getLease(holder);
      throw new LeaseExpiredException(
          "No lease on " + src + ": File is not open for writing. "
          + (lease != null ? lease.toString()
              : "Holder " + holder + " does not have any open files."));
    }
    INodeFileUnderConstruction pendingFile = (INodeFileUnderConstruction)file;
    if (holder != null && !pendingFile.getClientName().equals(holder)) {
      throw new LeaseExpiredException("Lease mismatch on " + src + " owned by "
          + pendingFile.getClientName() + " but is accessed by " + holder);
    }
    return pendingFile;
  }
 
  /**
   * Complete in-progress write to the given file.
   * @return true if successful, false if the client should continue to retry
   *         (e.g if not all blocks have reached minimum replication yet)
   * @throws IOException on error (eg lease mismatch, file not open, file deleted)
   */
  boolean completeFile(String src, String holder, ExtendedBlock last) 
    throws SafeModeException, UnresolvedLinkException, IOException {
    checkBlock(last);
    boolean success = false;
    writeLock();
    try {
      checkOperation(OperationCategory.WRITE);

      success = completeFileInternal(src, holder, 
        ExtendedBlock.getLocalBlock(last));
    } finally {
      writeUnlock();
    }
    getEditLog().logSync();
    return success;
  }

  private boolean completeFileInternal(String src, 
      String holder, Block last) throws SafeModeException,
      UnresolvedLinkException, IOException {
    assert hasWriteLock();
    if (NameNode.stateChangeLog.isDebugEnabled()) {
      NameNode.stateChangeLog.debug("DIR* NameSystem.completeFile: " +
          src + " for " + holder);
    }
    if (isInSafeMode()) {
      throw new SafeModeException("Cannot complete file " + src, safeMode);
    }

    INodeFileUnderConstruction pendingFile;
    try {
      pendingFile = checkLease(src, holder);
    } catch (LeaseExpiredException lee) {
      final INode inode = dir.getINode(src);
      if (inode != null && inode instanceof INodeFile && !inode.isUnderConstruction()) {
        // This could be a retry RPC - i.e the client tried to close
        // the file, but missed the RPC response. Thus, it is trying
        // again to close the file. If the file still exists and
        // the client's view of the last block matches the actual
        // last block, then we'll treat it as a successful close.
        // See HDFS-3031.
        final Block realLastBlock = ((INodeFile)inode).getLastBlock();
        if (Block.matchingIdAndGenStamp(last, realLastBlock)) {
          NameNode.stateChangeLog.info("DIR* completeFile: " +
              "request from " + holder + " to complete " + src +
              " which is already closed. But, it appears to be an RPC " +
              "retry. Returning success");
          return true;
        }
      }
      throw lee;
    }
    // commit the last block and complete it if it has minimum replicas
    commitOrCompleteLastBlock(pendingFile, last);

    if (!checkFileProgress(pendingFile, true)) {
      return false;
    }

    finalizeINodeFileUnderConstruction(src, pendingFile);

    NameNode.stateChangeLog.info("DIR* completeFile: " + src + " is closed by "
        + holder);
    return true;
  }

  /**
   * Allocate a block at the given pending filename
   * 
   * @param src path to the file
   * @param inodes INode representing each of the components of src. 
   *        <code>inodes[inodes.length-1]</code> is the INode for the file.
   *        
   * @throws QuotaExceededException If addition of block exceeds space quota
   */
  private Block allocateBlock(String src, INode[] inodes,
      DatanodeDescriptor targets[]) throws QuotaExceededException,
      SafeModeException {
    assert hasWriteLock();
    Block b = new Block(DFSUtil.getRandom().nextLong(), 0, 0); 
    while(isValidBlock(b)) {
      b.setBlockId(DFSUtil.getRandom().nextLong());
    }
    // Increment the generation stamp for every new block.
    nextGenerationStamp();
    b.setGenerationStamp(getGenerationStamp());
    b = dir.addBlock(src, inodes, b, targets);
    NameNode.stateChangeLog.info("BLOCK* allocateBlock: " + src + ". "
        + blockPoolId + " " + b);
    return b;
  }

  /**
   * Check that the indicated file's blocks are present and
   * replicated.  If not, return false. If checkall is true, then check
   * all blocks, otherwise check only penultimate block.
   */
  boolean checkFileProgress(INodeFile v, boolean checkall) {
    readLock();
    try {
      if (checkall) {
        //
        // check all blocks of the file.
        //
        for (BlockInfo block: v.getBlocks()) {
          if (!block.isComplete()) {
            LOG.info("BLOCK* checkFileProgress: " + block
                + " has not reached minimal replication "
                + blockManager.minReplication);
            return false;
          }
        }
      } else {
        //
        // check the penultimate block of this file
        //
        BlockInfo b = v.getPenultimateBlock();
        if (b != null && !b.isComplete()) {
          LOG.info("BLOCK* checkFileProgress: " + b
              + " has not reached minimal replication "
              + blockManager.minReplication);
          return false;
        }
      }
      return true;
    } finally {
      readUnlock();
    }
  }

  ////////////////////////////////////////////////////////////////
  // Here's how to handle block-copy failure during client write:
  // -- As usual, the client's write should result in a streaming
  // backup write to a k-machine sequence.
  // -- If one of the backup machines fails, no worries.  Fail silently.
  // -- Before client is allowed to close and finalize file, make sure
  // that the blocks are backed up.  Namenode may have to issue specific backup
  // commands to make up for earlier datanode failures.  Once all copies
  // are made, edit namespace and return to client.
  ////////////////////////////////////////////////////////////////

  /** 
   * Change the indicated filename. 
   * @deprecated Use {@link #renameTo(String, String, Options.Rename...)} instead.
   */
  @Deprecated
  boolean renameTo(String src, String dst) 
      throws IOException, UnresolvedLinkException {
    try {
      return renameToInt(src, dst);
    } catch (AccessControlException e) {
      if (auditLog.isInfoEnabled() && isExternalInvocation()) {
        logAuditEvent(false, UserGroupInformation.getCurrentUser(),
                      getRemoteIp(),
                      "rename", src, dst, null);
      }
      throw e;
    }
  }

  private boolean renameToInt(String src, String dst) 
    throws IOException, UnresolvedLinkException {
    boolean status = false;
    HdfsFileStatus resultingStat = null;
    if (NameNode.stateChangeLog.isDebugEnabled()) {
      NameNode.stateChangeLog.debug("DIR* NameSystem.renameTo: " + src +
          " to " + dst);
    }
    writeLock();
    try {
      checkOperation(OperationCategory.WRITE);

      status = renameToInternal(src, dst);
      if (status && auditLog.isInfoEnabled() && isExternalInvocation()) {
        resultingStat = dir.getFileInfo(dst, false);
      }
    } finally {
      writeUnlock();
    }
    getEditLog().logSync();
    if (status && auditLog.isInfoEnabled() && isExternalInvocation()) {
      logAuditEvent(UserGroupInformation.getCurrentUser(),
                    getRemoteIp(),
                    "rename", src, dst, resultingStat);
    }
    return status;
  }

  /** @deprecated See {@link #renameTo(String, String)} */
  @Deprecated
  private boolean renameToInternal(String src, String dst)
    throws IOException, UnresolvedLinkException {
    assert hasWriteLock();
    if (isInSafeMode()) {
      throw new SafeModeException("Cannot rename " + src, safeMode);
    }
    if (!DFSUtil.isValidName(dst)) {
      throw new IOException("Invalid name: " + dst);
    }
    if (isPermissionEnabled) {
      //We should not be doing this.  This is move() not renameTo().
      //but for now,
      String actualdst = dir.isDir(dst)?
          dst + Path.SEPARATOR + new Path(src).getName(): dst;
      checkParentAccess(src, FsAction.WRITE);
      checkAncestorAccess(actualdst, FsAction.WRITE);
    }

    HdfsFileStatus dinfo = dir.getFileInfo(dst, false);
    if (dir.renameTo(src, dst)) {
      unprotectedChangeLease(src, dst, dinfo);     // update lease with new filename
      return true;
    }
    return false;
  }
  

  /** Rename src to dst */
  void renameTo(String src, String dst, Options.Rename... options)
      throws IOException, UnresolvedLinkException {
    HdfsFileStatus resultingStat = null;
    if (NameNode.stateChangeLog.isDebugEnabled()) {
      NameNode.stateChangeLog.debug("DIR* NameSystem.renameTo: with options - "
          + src + " to " + dst);
    }
    writeLock();
    try {
      checkOperation(OperationCategory.WRITE);

      renameToInternal(src, dst, options);
      if (auditLog.isInfoEnabled() && isExternalInvocation()) {
        resultingStat = dir.getFileInfo(dst, false); 
      }
    } finally {
      writeUnlock();
    }
    getEditLog().logSync();
    if (auditLog.isInfoEnabled() && isExternalInvocation()) {
      StringBuilder cmd = new StringBuilder("rename options=");
      for (Rename option : options) {
        cmd.append(option.value()).append(" ");
      }
      logAuditEvent(UserGroupInformation.getCurrentUser(), getRemoteIp(),
                    cmd.toString(), src, dst, resultingStat);
    }
  }

  private void renameToInternal(String src, String dst,
      Options.Rename... options) throws IOException {
    assert hasWriteLock();
    if (isInSafeMode()) {
      throw new SafeModeException("Cannot rename " + src, safeMode);
    }
    if (!DFSUtil.isValidName(dst)) {
      throw new InvalidPathException("Invalid name: " + dst);
    }
    if (isPermissionEnabled) {
      checkParentAccess(src, FsAction.WRITE);
      checkAncestorAccess(dst, FsAction.WRITE);
    }

    HdfsFileStatus dinfo = dir.getFileInfo(dst, false);
    dir.renameTo(src, dst, options);
    unprotectedChangeLease(src, dst, dinfo); // update lease with new filename
  }
  
  /**
   * Remove the indicated file from namespace.
   * 
   * @see ClientProtocol#delete(String, boolean) for detailed descriptoin and 
   * description of exceptions
   */
  boolean delete(String src, boolean recursive)
      throws AccessControlException, SafeModeException,
      UnresolvedLinkException, IOException {
    try {
      return deleteInt(src, recursive);
    } catch (AccessControlException e) {
      if (auditLog.isInfoEnabled() && isExternalInvocation()) {
        logAuditEvent(false, UserGroupInformation.getCurrentUser(),
                      getRemoteIp(),
                      "delete", src, null, null);
      }
      throw e;
    }
  }
      
  private boolean deleteInt(String src, boolean recursive)
      throws AccessControlException, SafeModeException,
      UnresolvedLinkException, IOException {
    if (NameNode.stateChangeLog.isDebugEnabled()) {
      NameNode.stateChangeLog.debug("DIR* NameSystem.delete: " + src);
    }
    boolean status = deleteInternal(src, recursive, true);
    if (status && auditLog.isInfoEnabled() && isExternalInvocation()) {
      logAuditEvent(UserGroupInformation.getCurrentUser(),
                    getRemoteIp(),
                    "delete", src, null, null);
    }
    return status;
  }
    
  /**
   * Remove a file/directory from the namespace.
   * <p>
   * For large directories, deletion is incremental. The blocks under
   * the directory are collected and deleted a small number at a time holding
   * the {@link FSNamesystem} lock.
   * <p>
   * For small directory or file the deletion is done in one shot.
   * 
   * @see ClientProtocol#delete(String, boolean) for description of exceptions
   */
  private boolean deleteInternal(String src, boolean recursive,
      boolean enforcePermission)
      throws AccessControlException, SafeModeException, UnresolvedLinkException,
             IOException {
    ArrayList<Block> collectedBlocks = new ArrayList<Block>();

    writeLock();
    try {
      checkOperation(OperationCategory.WRITE);
      if (isInSafeMode()) {
        throw new SafeModeException("Cannot delete " + src, safeMode);
      }
      if (!recursive && dir.isNonEmptyDirectory(src)) {
        throw new IOException(src + " is non empty");
      }
      if (enforcePermission && isPermissionEnabled) {
        checkPermission(src, false, null, FsAction.WRITE, null, FsAction.ALL);
      }
      // Unlink the target directory from directory tree
      if (!dir.delete(src, collectedBlocks)) {
        return false;
      }
    } finally {
      writeUnlock();
    }
    getEditLog().logSync(); 
    removeBlocks(collectedBlocks); // Incremental deletion of blocks
    collectedBlocks.clear();
    if (NameNode.stateChangeLog.isDebugEnabled()) {
      NameNode.stateChangeLog.debug("DIR* Namesystem.delete: "
        + src +" is removed");
    }
    return true;
  }

  /** 
   * From the given list, incrementally remove the blocks from blockManager
   * Writelock is dropped and reacquired every BLOCK_DELETION_INCREMENT to
   * ensure that other waiters on the lock can get in. See HDFS-2938
   */
  private void removeBlocks(List<Block> blocks) {
    int start = 0;
    int end = 0;
    while (start < blocks.size()) {
      end = BLOCK_DELETION_INCREMENT + start;
      end = end > blocks.size() ? blocks.size() : end;
      writeLock();
      try {
        for (int i = start; i < end; i++) {
          blockManager.removeBlock(blocks.get(i));
        }
      } finally {
        writeUnlock();
      }
      start = end;
    }
  }
  
  void removePathAndBlocks(String src, List<Block> blocks) {
    assert hasWriteLock();
    leaseManager.removeLeaseWithPrefixPath(src);
    if (blocks == null) {
      return;
    }
    
    // In the case that we are a Standby tailing edits from the
    // active while in safe-mode, we need to track the total number
    // of blocks and safe blocks in the system.
    boolean trackBlockCounts = isSafeModeTrackingBlocks();
    int numRemovedComplete = 0, numRemovedSafe = 0;

    for (Block b : blocks) {
      if (trackBlockCounts) {
        BlockInfo bi = blockManager.getStoredBlock(b);
        if (bi.isComplete()) {
          numRemovedComplete++;
          if (bi.numNodes() >= blockManager.minReplication) {
            numRemovedSafe++;
          }
        }
      }
      blockManager.removeBlock(b);
    }
    if (trackBlockCounts) {
      if (LOG.isDebugEnabled()) {
        LOG.debug("Adjusting safe-mode totals for deletion of " + src + ":" +
            "decreasing safeBlocks by " + numRemovedSafe +
            ", totalBlocks by " + numRemovedComplete);
      }
      adjustSafeModeBlockTotals(-numRemovedSafe, -numRemovedComplete);
    }
  }

  /**
   * @see SafeModeInfo#shouldIncrementallyTrackBlocks
   */
  private boolean isSafeModeTrackingBlocks() {
    if (!haEnabled) {
      // Never track blocks incrementally in non-HA code.
      return false;
    }
    SafeModeInfo sm = this.safeMode;
    return sm != null && sm.shouldIncrementallyTrackBlocks();
  }

  /**
   * Get the file info for a specific file.
   *
   * @param src The string representation of the path to the file
   * @param resolveLink whether to throw UnresolvedLinkException 
   *        if src refers to a symlink
   *
   * @throws AccessControlException if access is denied
   * @throws UnresolvedLinkException if a symlink is encountered.
   *
   * @return object containing information regarding the file
   *         or null if file not found
   * @throws StandbyException 
   */
  HdfsFileStatus getFileInfo(String src, boolean resolveLink) 
    throws AccessControlException, UnresolvedLinkException,
           StandbyException, IOException {
    HdfsFileStatus stat = null;

    readLock();

    try {
      checkOperation(OperationCategory.READ);

      if (!DFSUtil.isValidName(src)) {
        throw new InvalidPathException("Invalid file name: " + src);
      }
      if (isPermissionEnabled) {
        checkTraverse(src);
      }
      stat = dir.getFileInfo(src, resolveLink);
    } catch (AccessControlException e) {
      if (auditLog.isInfoEnabled() && isExternalInvocation()) {
        logAuditEvent(false, UserGroupInformation.getCurrentUser(),
                      getRemoteIp(),
                      "getfileinfo", src, null, null);
      }
      throw e;
    } finally {
      readUnlock();
    }
    if (auditLog.isInfoEnabled() && isExternalInvocation()) {
      logAuditEvent(UserGroupInformation.getCurrentUser(),
                    getRemoteIp(),
                    "getfileinfo", src, null, null);
    }
    return stat;
  }

  /**
   * Create all the necessary directories
   */
  boolean mkdirs(String src, PermissionStatus permissions,
      boolean createParent) throws IOException, UnresolvedLinkException {
    try {
      return mkdirsInt(src, permissions, createParent);
    } catch (AccessControlException e) {
      if (auditLog.isInfoEnabled() && isExternalInvocation()) {
        logAuditEvent(false, UserGroupInformation.getCurrentUser(),
                      getRemoteIp(),
                      "mkdirs", src, null, null);
      }
      throw e;
    }
  }

  private boolean mkdirsInt(String src, PermissionStatus permissions,
      boolean createParent) throws IOException, UnresolvedLinkException {
    boolean status = false;
    if(NameNode.stateChangeLog.isDebugEnabled()) {
      NameNode.stateChangeLog.debug("DIR* NameSystem.mkdirs: " + src);
    }
    writeLock();
    try {
      checkOperation(OperationCategory.WRITE);

      status = mkdirsInternal(src, permissions, createParent);
    } finally {
      writeUnlock();
    }
    getEditLog().logSync();
    if (status && auditLog.isInfoEnabled() && isExternalInvocation()) {
      final HdfsFileStatus stat = dir.getFileInfo(src, false);
      logAuditEvent(UserGroupInformation.getCurrentUser(),
                    getRemoteIp(),
                    "mkdirs", src, null, stat);
    }
    return status;
  }
    
  /**
   * Create all the necessary directories
   */
  private boolean mkdirsInternal(String src,
      PermissionStatus permissions, boolean createParent) 
      throws IOException, UnresolvedLinkException {
    assert hasWriteLock();
    if (isInSafeMode()) {
      throw new SafeModeException("Cannot create directory " + src, safeMode);
    }
    if (isPermissionEnabled) {
      checkTraverse(src);
    }
    if (dir.isDir(src)) {
      // all the users of mkdirs() are used to expect 'true' even if
      // a new directory is not created.
      return true;
    }
    if (!DFSUtil.isValidName(src)) {
      throw new InvalidPathException(src);
    }
    if (isPermissionEnabled) {
      checkAncestorAccess(src, FsAction.WRITE);
    }
    if (!createParent) {
      verifyParentDir(src);
    }

    // validate that we have enough inodes. This is, at best, a 
    // heuristic because the mkdirs() operation migth need to 
    // create multiple inodes.
    checkFsObjectLimit();

    if (!dir.mkdirs(src, permissions, false, now())) {
      throw new IOException("Failed to create directory: " + src);
    }
    return true;
  }

  ContentSummary getContentSummary(String src) throws AccessControlException,
      FileNotFoundException, UnresolvedLinkException, StandbyException {
    readLock();
    try {
      checkOperation(OperationCategory.READ);

      if (isPermissionEnabled) {
        checkPermission(src, false, null, null, null, FsAction.READ_EXECUTE);
      }
      return dir.getContentSummary(src);
    } finally {
      readUnlock();
    }
  }

  /**
   * Set the namespace quota and diskspace quota for a directory.
   * See {@link ClientProtocol#setQuota(String, long, long)} for the 
   * contract.
   */
  void setQuota(String path, long nsQuota, long dsQuota) 
      throws IOException, UnresolvedLinkException {
    writeLock();
    try {
      checkOperation(OperationCategory.WRITE);
      if (isInSafeMode()) {
        throw new SafeModeException("Cannot set quota on " + path, safeMode);
      }
      if (isPermissionEnabled) {
        checkSuperuserPrivilege();
      }
      dir.setQuota(path, nsQuota, dsQuota);
    } finally {
      writeUnlock();
    }
    getEditLog().logSync();
  }

  /** Persist all metadata about this file.
   * @param src The string representation of the path
   * @param clientName The string representation of the client
   * @throws IOException if path does not exist
   */
  void fsync(String src, String clientName) 
      throws IOException, UnresolvedLinkException {
    NameNode.stateChangeLog.info("BLOCK* fsync: " + src + " for " + clientName);
    writeLock();
    try {
      checkOperation(OperationCategory.WRITE);
      if (isInSafeMode()) {
        throw new SafeModeException("Cannot fsync file " + src, safeMode);
      }
      INodeFileUnderConstruction pendingFile  = checkLease(src, clientName);
      dir.persistBlocks(src, pendingFile);
    } finally {
      writeUnlock();
    }
    getEditLog().logSync();
  }

  /**
   * Move a file that is being written to be immutable.
   * @param src The filename
   * @param lease The lease for the client creating the file
   * @param recoveryLeaseHolder reassign lease to this holder if the last block
   *        needs recovery; keep current holder if null.
   * @throws AlreadyBeingCreatedException if file is waiting to achieve minimal
   *         replication;<br>
   *         RecoveryInProgressException if lease recovery is in progress.<br>
   *         IOException in case of an error.
   * @return true  if file has been successfully finalized and closed or 
   *         false if block recovery has been initiated
   */
  boolean internalReleaseLease(Lease lease, String src, 
      String recoveryLeaseHolder) throws AlreadyBeingCreatedException, 
      IOException, UnresolvedLinkException {
    LOG.info("Recovering " + lease + ", src=" + src);
    assert !isInSafeMode();
    assert hasWriteLock();

    final INodeFileUnderConstruction pendingFile
        = INodeFileUnderConstruction.valueOf(dir.getINode(src), src);
    int nrBlocks = pendingFile.numBlocks();
    BlockInfo[] blocks = pendingFile.getBlocks();

    int nrCompleteBlocks;
    BlockInfo curBlock = null;
    for(nrCompleteBlocks = 0; nrCompleteBlocks < nrBlocks; nrCompleteBlocks++) {
      curBlock = blocks[nrCompleteBlocks];
      if(!curBlock.isComplete())
        break;
      assert blockManager.checkMinReplication(curBlock) :
              "A COMPLETE block is not minimally replicated in " + src;
    }

    // If there are no incomplete blocks associated with this file,
    // then reap lease immediately and close the file.
    if(nrCompleteBlocks == nrBlocks) {
      finalizeINodeFileUnderConstruction(src, pendingFile);
      NameNode.stateChangeLog.warn("BLOCK*"
        + " internalReleaseLease: All existing blocks are COMPLETE,"
        + " lease removed, file closed.");
      return true;  // closed!
    }

    // Only the last and the penultimate blocks may be in non COMPLETE state.
    // If the penultimate block is not COMPLETE, then it must be COMMITTED.
    if(nrCompleteBlocks < nrBlocks - 2 ||
       nrCompleteBlocks == nrBlocks - 2 &&
         curBlock != null &&
         curBlock.getBlockUCState() != BlockUCState.COMMITTED) {
      final String message = "DIR* NameSystem.internalReleaseLease: "
        + "attempt to release a create lock on "
        + src + " but file is already closed.";
      NameNode.stateChangeLog.warn(message);
      throw new IOException(message);
    }

    // The last block is not COMPLETE, and
    // that the penultimate block if exists is either COMPLETE or COMMITTED
    final BlockInfo lastBlock = pendingFile.getLastBlock();
    BlockUCState lastBlockState = lastBlock.getBlockUCState();
    BlockInfo penultimateBlock = pendingFile.getPenultimateBlock();
    boolean penultimateBlockMinReplication;
    BlockUCState penultimateBlockState;
    if (penultimateBlock == null) {
      penultimateBlockState = BlockUCState.COMPLETE;
      // If penultimate block doesn't exist then its minReplication is met
      penultimateBlockMinReplication = true;
    } else {
      penultimateBlockState = BlockUCState.COMMITTED;
      penultimateBlockMinReplication = 
        blockManager.checkMinReplication(penultimateBlock);
    }
    assert penultimateBlockState == BlockUCState.COMPLETE ||
           penultimateBlockState == BlockUCState.COMMITTED :
           "Unexpected state of penultimate block in " + src;

    switch(lastBlockState) {
    case COMPLETE:
      assert false : "Already checked that the last block is incomplete";
      break;
    case COMMITTED:
      // Close file if committed blocks are minimally replicated
      if(penultimateBlockMinReplication &&
          blockManager.checkMinReplication(lastBlock)) {
        finalizeINodeFileUnderConstruction(src, pendingFile);
        NameNode.stateChangeLog.warn("BLOCK*"
          + " internalReleaseLease: Committed blocks are minimally replicated,"
          + " lease removed, file closed.");
        return true;  // closed!
      }
      // Cannot close file right now, since some blocks 
      // are not yet minimally replicated.
      // This may potentially cause infinite loop in lease recovery
      // if there are no valid replicas on data-nodes.
      String message = "DIR* NameSystem.internalReleaseLease: " +
          "Failed to release lease for file " + src +
          ". Committed blocks are waiting to be minimally replicated." +
          " Try again later.";
      NameNode.stateChangeLog.warn(message);
      throw new AlreadyBeingCreatedException(message);
    case UNDER_CONSTRUCTION:
    case UNDER_RECOVERY:
      final BlockInfoUnderConstruction uc = (BlockInfoUnderConstruction)lastBlock;
      // setup the last block locations from the blockManager if not known
      if (uc.getNumExpectedLocations() == 0) {
        uc.setExpectedLocations(blockManager.getNodes(lastBlock));
      }
      // start recovery of the last block for this file
      long blockRecoveryId = nextGenerationStamp();
      lease = reassignLease(lease, src, recoveryLeaseHolder, pendingFile);
      uc.initializeBlockRecovery(blockRecoveryId);
      leaseManager.renewLease(lease);
      // Cannot close file right now, since the last block requires recovery.
      // This may potentially cause infinite loop in lease recovery
      // if there are no valid replicas on data-nodes.
      NameNode.stateChangeLog.warn(
                "DIR* NameSystem.internalReleaseLease: " +
                "File " + src + " has not been closed." +
               " Lease recovery is in progress. " +
                "RecoveryId = " + blockRecoveryId + " for block " + lastBlock);
      break;
    }
    return false;
  }

  private Lease reassignLease(Lease lease, String src, String newHolder,
      INodeFileUnderConstruction pendingFile) {
    assert hasWriteLock();
    if(newHolder == null)
      return lease;
    logReassignLease(lease.getHolder(), src, newHolder);
    return reassignLeaseInternal(lease, src, newHolder, pendingFile);
  }
  
  Lease reassignLeaseInternal(Lease lease, String src, String newHolder,
      INodeFileUnderConstruction pendingFile) {
    assert hasWriteLock();
    pendingFile.setClientName(newHolder);
    return leaseManager.reassignLease(lease, src, newHolder);
  }

  private void commitOrCompleteLastBlock(final INodeFileUnderConstruction fileINode,
      final Block commitBlock) throws IOException {
    assert hasWriteLock();
    if (!blockManager.commitOrCompleteLastBlock(fileINode, commitBlock)) {
      return;
    }

    // Adjust disk space consumption if required
    final long diff = fileINode.getPreferredBlockSize() - commitBlock.getNumBytes();    
    if (diff > 0) {
      try {
        String path = leaseManager.findPath(fileINode);
        dir.updateSpaceConsumed(path, 0, -diff*fileINode.getFileReplication());
      } catch (IOException e) {
        LOG.warn("Unexpected exception while updating disk space.", e);
      }
    }
  }

  private void finalizeINodeFileUnderConstruction(String src, 
      INodeFileUnderConstruction pendingFile) 
      throws IOException, UnresolvedLinkException {
    assert hasWriteLock();
    leaseManager.removeLease(pendingFile.getClientName(), src);

    // The file is no longer pending.
    // Create permanent INode, update blocks
    INodeFile newFile = pendingFile.convertToInodeFile();
    dir.replaceNode(src, pendingFile, newFile);

    // close file and persist block allocations for this file
    dir.closeFile(src, newFile);

    blockManager.checkReplication(newFile);
  }

  void commitBlockSynchronization(ExtendedBlock lastblock,
      long newgenerationstamp, long newlength,
      boolean closeFile, boolean deleteblock, DatanodeID[] newtargets,
      String[] newtargetstorages)
      throws IOException, UnresolvedLinkException {
    String src = "";
    writeLock();
    try {
      checkOperation(OperationCategory.WRITE);
      // If a DN tries to commit to the standby, the recovery will
      // fail, and the next retry will succeed on the new NN.
  
      if (isInSafeMode()) {
        throw new SafeModeException(
          "Cannot commitBlockSynchronization while in safe mode",
          safeMode);
      }
      LOG.info("commitBlockSynchronization(lastblock=" + lastblock
               + ", newgenerationstamp=" + newgenerationstamp
               + ", newlength=" + newlength
               + ", newtargets=" + Arrays.asList(newtargets)
               + ", closeFile=" + closeFile
               + ", deleteBlock=" + deleteblock
               + ")");
      final BlockInfo storedBlock = blockManager.getStoredBlock(ExtendedBlock
        .getLocalBlock(lastblock));
      if (storedBlock == null) {
        throw new IOException("Block (=" + lastblock + ") not found");
      }
      INodeFile iFile = (INodeFile) storedBlock.getBlockCollection();
      if (!iFile.isUnderConstruction() || storedBlock.isComplete()) {
        throw new IOException("Unexpected block (=" + lastblock
                              + ") since the file (=" + iFile.getLocalName()
                              + ") is not under construction");
      }

      long recoveryId =
        ((BlockInfoUnderConstruction)storedBlock).getBlockRecoveryId();
      if(recoveryId != newgenerationstamp) {
        throw new IOException("The recovery id " + newgenerationstamp
                              + " does not match current recovery id "
                              + recoveryId + " for block " + lastblock); 
      }

      INodeFileUnderConstruction pendingFile = (INodeFileUnderConstruction)iFile;

      if (deleteblock) {
        pendingFile.removeLastBlock(ExtendedBlock.getLocalBlock(lastblock));
        blockManager.removeBlockFromMap(storedBlock);
      }
      else {
        // update last block
        storedBlock.setGenerationStamp(newgenerationstamp);
        storedBlock.setNumBytes(newlength);

        // find the DatanodeDescriptor objects
        // There should be no locations in the blockManager till now because the
        // file is underConstruction
        DatanodeDescriptor[] descriptors = null;
        if (newtargets.length > 0) {
          descriptors = new DatanodeDescriptor[newtargets.length];
          for(int i = 0; i < newtargets.length; i++) {
            descriptors[i] = blockManager.getDatanodeManager().getDatanode(
                newtargets[i]);
          }
        }
        if ((closeFile) && (descriptors != null)) {
          // the file is getting closed. Insert block locations into blockManager.
          // Otherwise fsck will report these blocks as MISSING, especially if the
          // blocksReceived from Datanodes take a long time to arrive.
          for (int i = 0; i < descriptors.length; i++) {
            descriptors[i].addBlock(storedBlock);
          }
        }
        // add pipeline locations into the INodeUnderConstruction
        pendingFile.setLastBlock(storedBlock, descriptors);
      }

      src = leaseManager.findPath(pendingFile);
      if (closeFile) {
        // commit the last block and complete it if it has minimum replicas
        commitOrCompleteLastBlock(pendingFile, storedBlock);

        //remove lease, close file
        finalizeINodeFileUnderConstruction(src, pendingFile);
      } else {
        // If this commit does not want to close the file, persist blocks
        dir.persistBlocks(src, pendingFile);
      }
    } finally {
      writeUnlock();
    }
    getEditLog().logSync();
    if (closeFile) {
      LOG.info("commitBlockSynchronization(newblock=" + lastblock
          + ", file=" + src
          + ", newgenerationstamp=" + newgenerationstamp
          + ", newlength=" + newlength
          + ", newtargets=" + Arrays.asList(newtargets) + ") successful");
    } else {
      LOG.info("commitBlockSynchronization(" + lastblock + ") successful");
    }
  }


  /**
   * Renew the lease(s) held by the given client
   */
  void renewLease(String holder) throws IOException {
    writeLock();
    try {
      checkOperation(OperationCategory.WRITE);

      if (isInSafeMode()) {
        throw new SafeModeException("Cannot renew lease for " + holder, safeMode);
      }
      leaseManager.renewLease(holder);
    } finally {
      writeUnlock();
    }
  }

  /**
   * Get a partial listing of the indicated directory
   *
   * @param src the directory name
   * @param startAfter the name to start after
   * @param needLocation if blockLocations need to be returned
   * @return a partial listing starting after startAfter
   * 
   * @throws AccessControlException if access is denied
   * @throws UnresolvedLinkException if symbolic link is encountered
   * @throws IOException if other I/O error occurred
   */
  DirectoryListing getListing(String src, byte[] startAfter,
      boolean needLocation) 
      throws AccessControlException, UnresolvedLinkException, IOException {
    try {
      return getListingInt(src, startAfter, needLocation);
    } catch (AccessControlException e) {
      if (auditLog.isInfoEnabled() && isExternalInvocation()) {
        logAuditEvent(false, UserGroupInformation.getCurrentUser(),
                      getRemoteIp(),
                      "listStatus", src, null, null);
      }
      throw e;
    }
  }

  private DirectoryListing getListingInt(String src, byte[] startAfter,
      boolean needLocation) 
    throws AccessControlException, UnresolvedLinkException, IOException {
    DirectoryListing dl;
    readLock();
    try {
      checkOperation(OperationCategory.READ);

      if (isPermissionEnabled) {
        if (dir.isDir(src)) {
          checkPathAccess(src, FsAction.READ_EXECUTE);
        } else {
          checkTraverse(src);
        }
      }
      if (auditLog.isInfoEnabled() && isExternalInvocation()) {
        logAuditEvent(UserGroupInformation.getCurrentUser(),
                      getRemoteIp(),
                      "listStatus", src, null, null);
      }
      dl = dir.getListing(src, startAfter, needLocation);
    } finally {
      readUnlock();
    }
    return dl;
  }

  /////////////////////////////////////////////////////////
  //
  // These methods are called by datanodes
  //
  /////////////////////////////////////////////////////////
  /**
   * Register Datanode.
   * <p>
   * The purpose of registration is to identify whether the new datanode
   * serves a new data storage, and will report new data block copies,
   * which the namenode was not aware of; or the datanode is a replacement
   * node for the data storage that was previously served by a different
   * or the same (in terms of host:port) datanode.
   * The data storages are distinguished by their storageIDs. When a new
   * data storage is reported the namenode issues a new unique storageID.
   * <p>
   * Finally, the namenode returns its namespaceID as the registrationID
   * for the datanodes. 
   * namespaceID is a persistent attribute of the name space.
   * The registrationID is checked every time the datanode is communicating
   * with the namenode. 
   * Datanodes with inappropriate registrationID are rejected.
   * If the namenode stops, and then restarts it can restore its 
   * namespaceID and will continue serving the datanodes that has previously
   * registered with the namenode without restarting the whole cluster.
   * 
   * @see org.apache.hadoop.hdfs.server.datanode.DataNode
   */
  void registerDatanode(DatanodeRegistration nodeReg) throws IOException {
    writeLock();
    try {
      getBlockManager().getDatanodeManager().registerDatanode(nodeReg);
      checkSafeMode();
    } finally {
      writeUnlock();
    }
  }
  
  /**
   * Get registrationID for datanodes based on the namespaceID.
   * 
   * @see #registerDatanode(DatanodeRegistration)
   * @return registration ID
   */
  String getRegistrationID() {
    return Storage.getRegistrationID(dir.fsImage.getStorage());
  }

  /**
   * The given node has reported in.  This method should:
   * 1) Record the heartbeat, so the datanode isn't timed out
   * 2) Adjust usage stats for future block allocation
   * 
   * If a substantial amount of time passed since the last datanode 
   * heartbeat then request an immediate block report.  
   * 
   * @return an array of datanode commands 
   * @throws IOException
   */
  HeartbeatResponse handleHeartbeat(DatanodeRegistration nodeReg,
      long capacity, long dfsUsed, long remaining, long blockPoolUsed,
      int xceiverCount, int xmitsInProgress, int failedVolumes) 
        throws IOException {
    readLock();
    try {
      final int maxTransfer = blockManager.getMaxReplicationStreams()
          - xmitsInProgress;
      DatanodeCommand[] cmds = blockManager.getDatanodeManager().handleHeartbeat(
          nodeReg, blockPoolId, capacity, dfsUsed, remaining, blockPoolUsed,
          xceiverCount, maxTransfer, failedVolumes);
      return new HeartbeatResponse(cmds, createHaStatusHeartbeat());
    } finally {
      readUnlock();
    }
  }

  private NNHAStatusHeartbeat createHaStatusHeartbeat() {
    HAState state = haContext.getState();
    NNHAStatusHeartbeat.State hbState;
    if (state instanceof ActiveState) {
      hbState = NNHAStatusHeartbeat.State.ACTIVE;
    } else if (state instanceof StandbyState) {
      hbState = NNHAStatusHeartbeat.State.STANDBY;      
    } else {
      throw new AssertionError("Invalid state: " + state.getClass());
    }
    return new NNHAStatusHeartbeat(hbState,
        getFSImage().getLastAppliedOrWrittenTxId());
  }

  /**
   * Returns whether or not there were available resources at the last check of
   * resources.
   *
   * @return true if there were sufficient resources available, false otherwise.
   */
  boolean nameNodeHasResourcesAvailable() {
    return hasResourcesAvailable;
  }

  /**
   * Perform resource checks and cache the results.
   * @throws IOException
   */
  void checkAvailableResources() {
    Preconditions.checkState(nnResourceChecker != null,
        "nnResourceChecker not initialized");
    hasResourcesAvailable = nnResourceChecker.hasAvailableDiskSpace();
  }

  /**
   * Periodically calls hasAvailableResources of NameNodeResourceChecker, and if
   * there are found to be insufficient resources available, causes the NN to
   * enter safe mode. If resources are later found to have returned to
   * acceptable levels, this daemon will cause the NN to exit safe mode.
   */
  class NameNodeResourceMonitor implements Runnable  {
    boolean shouldNNRmRun = true;
    @Override
    public void run () {
      try {
        while (fsRunning && shouldNNRmRun) {
          checkAvailableResources();
          if(!nameNodeHasResourcesAvailable()) {
            String lowResourcesMsg = "NameNode low on available disk space. ";
            if (!isInSafeMode()) {
              FSNamesystem.LOG.warn(lowResourcesMsg + "Entering safe mode.");
            } else {
              FSNamesystem.LOG.warn(lowResourcesMsg + "Already in safe mode.");
            }
            enterSafeMode(true);
          }
          try {
            Thread.sleep(resourceRecheckInterval);
          } catch (InterruptedException ie) {
            // Deliberately ignore
          }
        }
      } catch (Exception e) {
        FSNamesystem.LOG.error("Exception in NameNodeResourceMonitor: ", e);
      }
    }

    public void stopMonitor() {
      shouldNNRmRun = false;
    }
 }
  
  public FSImage getFSImage() {
    return dir.fsImage;
  }

  public FSEditLog getEditLog() {
    return getFSImage().getEditLog();
  }    

  private void checkBlock(ExtendedBlock block) throws IOException {
    if (block != null && !this.blockPoolId.equals(block.getBlockPoolId())) {
      throw new IOException("Unexpected BlockPoolId " + block.getBlockPoolId()
          + " - expected " + blockPoolId);
    }
  }

  @Metric({"MissingBlocks", "Number of missing blocks"})
  public long getMissingBlocksCount() {
    // not locking
    return blockManager.getMissingBlocksCount();
  }
  
  @Metric({"ExpiredHeartbeats", "Number of expired heartbeats"})
  public int getExpiredHeartbeats() {
    return datanodeStatistics.getExpiredHeartbeats();
  }
  
  @Metric({"TransactionsSinceLastCheckpoint",
      "Number of transactions since last checkpoint"})
  public long getTransactionsSinceLastCheckpoint() {
    return getEditLog().getLastWrittenTxId() -
        getFSImage().getStorage().getMostRecentCheckpointTxId();
  }
  
  @Metric({"TransactionsSinceLastLogRoll",
      "Number of transactions since last edit log roll"})
  public long getTransactionsSinceLastLogRoll() {
    if (isInStandbyState()) {
      return 0;
    } else {
      return getEditLog().getLastWrittenTxId() -
        getEditLog().getCurSegmentTxId() + 1;
    }
  }
  
  @Metric({"LastWrittenTransactionId", "Transaction ID written to the edit log"})
  public long getLastWrittenTransactionId() {
    return getEditLog().getLastWrittenTxId();
  }
  
  @Metric({"LastCheckpointTime",
      "Time in milliseconds since the epoch of the last checkpoint"})
  public long getLastCheckpointTime() {
    return getFSImage().getStorage().getMostRecentCheckpointTime();
  }

  /** @see ClientProtocol#getStats() */
  long[] getStats() {
    final long[] stats = datanodeStatistics.getStats();
    stats[ClientProtocol.GET_STATS_UNDER_REPLICATED_IDX] = getUnderReplicatedBlocks();
    stats[ClientProtocol.GET_STATS_CORRUPT_BLOCKS_IDX] = getCorruptReplicaBlocks();
    stats[ClientProtocol.GET_STATS_MISSING_BLOCKS_IDX] = getMissingBlocksCount();
    return stats;
  }

  /**
   * Total raw bytes including non-dfs used space.
   */
  @Override // FSNamesystemMBean
  public long getCapacityTotal() {
    return datanodeStatistics.getCapacityTotal();
  }

  @Metric
  public float getCapacityTotalGB() {
    return DFSUtil.roundBytesToGB(getCapacityTotal());
  }

  /**
   * Total used space by data nodes
   */
  @Override // FSNamesystemMBean
  public long getCapacityUsed() {
    return datanodeStatistics.getCapacityUsed();
  }

  @Metric
  public float getCapacityUsedGB() {
    return DFSUtil.roundBytesToGB(getCapacityUsed());
  }

  @Override
  public long getCapacityRemaining() {
    return datanodeStatistics.getCapacityRemaining();
  }

  @Metric
  public float getCapacityRemainingGB() {
    return DFSUtil.roundBytesToGB(getCapacityRemaining());
  }

  /**
   * Total number of connections.
   */
  @Override // FSNamesystemMBean
  @Metric
  public int getTotalLoad() {
    return datanodeStatistics.getXceiverCount();
  }

  int getNumberOfDatanodes(DatanodeReportType type) {
    readLock();
    try {
      return getBlockManager().getDatanodeManager().getDatanodeListForReport(
          type).size(); 
    } finally {
      readUnlock();
    }
  }

  DatanodeInfo[] datanodeReport(final DatanodeReportType type
      ) throws AccessControlException {
    checkSuperuserPrivilege();
    readLock();
    try {
      final DatanodeManager dm = getBlockManager().getDatanodeManager();      
      final List<DatanodeDescriptor> results = dm.getDatanodeListForReport(type);

      DatanodeInfo[] arr = new DatanodeInfo[results.size()];
      for (int i=0; i<arr.length; i++) {
        arr[i] = new DatanodeInfo(results.get(i));
      }
      return arr;
    } finally {
      readUnlock();
    }
  }

  /**
   * Save namespace image.
   * This will save current namespace into fsimage file and empty edits file.
   * Requires superuser privilege and safe mode.
   * 
   * @throws AccessControlException if superuser privilege is violated.
   * @throws IOException if 
   */
  void saveNamespace() throws AccessControlException, IOException {
    readLock();
    try {
      checkSuperuserPrivilege();
      if (!isInSafeMode()) {
        throw new IOException("Safe mode should be turned ON " +
                              "in order to create namespace image.");
      }
      getFSImage().saveNamespace(this);
      LOG.info("New namespace image has been created");
    } finally {
      readUnlock();
    }
  }
  
  /**
   * Enables/Disables/Checks restoring failed storage replicas if the storage becomes available again.
   * Requires superuser privilege.
   * 
   * @throws AccessControlException if superuser privilege is violated.
   */
  boolean restoreFailedStorage(String arg) throws AccessControlException {
    writeLock();
    try {
      checkSuperuserPrivilege();
      
      // if it is disabled - enable it and vice versa.
      if(arg.equals("check"))
        return getFSImage().getStorage().getRestoreFailedStorage();
      
      boolean val = arg.equals("true");  // false if not
      getFSImage().getStorage().setRestoreFailedStorage(val);
      
      return val;
    } finally {
      writeUnlock();
    }
  }

  Date getStartTime() {
    return new Date(startTime); 
  }
    
  void finalizeUpgrade() throws IOException {
    writeLock();
    try {
      checkOperation(OperationCategory.WRITE);
      checkSuperuserPrivilege();
      getFSImage().finalizeUpgrade();
    } finally {
      writeUnlock();
    }
  }

  void refreshNodes() throws IOException {
    checkOperation(OperationCategory.UNCHECKED);
    checkSuperuserPrivilege();
    getBlockManager().getDatanodeManager().refreshNodes(new HdfsConfiguration());
  }

  void setBalancerBandwidth(long bandwidth) throws IOException {
    checkOperation(OperationCategory.UNCHECKED);
    checkSuperuserPrivilege();
    getBlockManager().getDatanodeManager().setBalancerBandwidth(bandwidth);
  }

  /**
   * SafeModeInfo contains information related to the safe mode.
   * <p>
   * An instance of {@link SafeModeInfo} is created when the name node
   * enters safe mode.
   * <p>
   * During name node startup {@link SafeModeInfo} counts the number of
   * <em>safe blocks</em>, those that have at least the minimal number of
   * replicas, and calculates the ratio of safe blocks to the total number
   * of blocks in the system, which is the size of blocks in
   * {@link FSNamesystem#blockManager}. When the ratio reaches the
   * {@link #threshold} it starts the {@link SafeModeMonitor} daemon in order
   * to monitor whether the safe mode {@link #extension} is passed.
   * Then it leaves safe mode and destroys itself.
   * <p>
   * If safe mode is turned on manually then the number of safe blocks is
   * not tracked because the name node is not intended to leave safe mode
   * automatically in the case.
   *
   * @see ClientProtocol#setSafeMode(HdfsConstants.SafeModeAction)
   * @see SafeModeMonitor
   */
  class SafeModeInfo {
    // configuration fields
    /** Safe mode threshold condition %.*/
    private double threshold;
    /** Safe mode minimum number of datanodes alive */
    private int datanodeThreshold;
    /** Safe mode extension after the threshold. */
    private int extension;
    /** Min replication required by safe mode. */
    private int safeReplication;
    /** threshold for populating needed replication queues */
    private double replQueueThreshold;
      
    // internal fields
    /** Time when threshold was reached.
     * 
     * <br>-1 safe mode is off
     * <br> 0 safe mode is on, but threshold is not reached yet 
     */
    private long reached = -1;  
    /** Total number of blocks. */
    int blockTotal; 
    /** Number of safe blocks. */
    int blockSafe;
    /** Number of blocks needed to satisfy safe mode threshold condition */
    private int blockThreshold;
    /** Number of blocks needed before populating replication queues */
    private int blockReplQueueThreshold;
    /** time of the last status printout */
    private long lastStatusReport = 0;
    /** flag indicating whether replication queues have been initialized */
    boolean initializedReplQueues = false;
    /** Was safemode entered automatically because available resources were low. */
    private boolean resourcesLow = false;
    /** Should safemode adjust its block totals as blocks come in */
    private boolean shouldIncrementallyTrackBlocks = false;
    
    /**
     * Creates SafeModeInfo when the name node enters
     * automatic safe mode at startup.
     *  
     * @param conf configuration
     */
    private SafeModeInfo(Configuration conf) {
      this.threshold = conf.getFloat(DFS_NAMENODE_SAFEMODE_THRESHOLD_PCT_KEY,
          DFS_NAMENODE_SAFEMODE_THRESHOLD_PCT_DEFAULT);
      if(threshold > 1.0) {
        LOG.warn("The threshold value should't be greater than 1, threshold: " + threshold);
      }
      this.datanodeThreshold = conf.getInt(
        DFS_NAMENODE_SAFEMODE_MIN_DATANODES_KEY,
        DFS_NAMENODE_SAFEMODE_MIN_DATANODES_DEFAULT);
      this.extension = conf.getInt(DFS_NAMENODE_SAFEMODE_EXTENSION_KEY, 0);
      this.safeReplication = conf.getInt(DFS_NAMENODE_REPLICATION_MIN_KEY, 
                                         DFS_NAMENODE_REPLICATION_MIN_DEFAULT);
      
      LOG.info(DFS_NAMENODE_SAFEMODE_THRESHOLD_PCT_KEY + " = " + threshold);
      LOG.info(DFS_NAMENODE_SAFEMODE_MIN_DATANODES_KEY + " = " + datanodeThreshold);
      LOG.info(DFS_NAMENODE_SAFEMODE_EXTENSION_KEY + "     = " + extension);

      // default to safe mode threshold (i.e., don't populate queues before leaving safe mode)
      this.replQueueThreshold = 
        conf.getFloat(DFS_NAMENODE_REPL_QUEUE_THRESHOLD_PCT_KEY,
                      (float) threshold);
      this.blockTotal = 0; 
      this.blockSafe = 0;
    }

    /**
     * In the HA case, the StandbyNode can be in safemode while the namespace
     * is modified by the edit log tailer. In this case, the number of total
     * blocks changes as edits are processed (eg blocks are added and deleted).
     * However, we don't want to do the incremental tracking during the
     * startup-time loading process -- only once the initial total has been
     * set after the image has been loaded.
     */
    private boolean shouldIncrementallyTrackBlocks() {
      return shouldIncrementallyTrackBlocks;
    }

    /**
     * Creates SafeModeInfo when safe mode is entered manually, or because
     * available resources are low.
     *
     * The {@link #threshold} is set to 1.5 so that it could never be reached.
     * {@link #blockTotal} is set to -1 to indicate that safe mode is manual.
     * 
     * @see SafeModeInfo
     */
    private SafeModeInfo(boolean resourcesLow) {
      this.threshold = 1.5f;  // this threshold can never be reached
      this.datanodeThreshold = Integer.MAX_VALUE;
      this.extension = Integer.MAX_VALUE;
      this.safeReplication = Short.MAX_VALUE + 1; // more than maxReplication
      this.replQueueThreshold = 1.5f; // can never be reached
      this.blockTotal = -1;
      this.blockSafe = -1;
      this.reached = -1;
      this.resourcesLow = resourcesLow;
      enter();
      reportStatus("STATE* Safe mode is ON.", true);
    }
      
    /**
     * Check if safe mode is on.
     * @return true if in safe mode
     */
    private synchronized boolean isOn() {
      doConsistencyCheck();
      return this.reached >= 0;
    }
      
    /**
     * Check if we are populating replication queues.
     */
    private synchronized boolean isPopulatingReplQueues() {
      return initializedReplQueues;
    }

    /**
     * Enter safe mode.
     */
    private void enter() {
      this.reached = 0;
    }
      
    /**
     * Leave safe mode.
     * <p>
     * Check for invalid, under- & over-replicated blocks in the end of startup.
     */
    private synchronized void leave() {
      // if not done yet, initialize replication queues.
      // In the standby, do not populate repl queues
      if (!isPopulatingReplQueues() && !isInStandbyState()) {
        initializeReplQueues();
      }
      long timeInSafemode = now() - startTime;
      NameNode.stateChangeLog.info("STATE* Leaving safe mode after " 
                                    + timeInSafemode/1000 + " secs");
      NameNode.getNameNodeMetrics().setSafeModeTime((int) timeInSafemode);
      
      if (reached >= 0) {
        NameNode.stateChangeLog.info("STATE* Safe mode is OFF"); 
      }
      reached = -1;
      safeMode = null;
      final NetworkTopology nt = blockManager.getDatanodeManager().getNetworkTopology();
      NameNode.stateChangeLog.info("STATE* Network topology has "
          + nt.getNumOfRacks() + " racks and "
          + nt.getNumOfLeaves() + " datanodes");
      NameNode.stateChangeLog.info("STATE* UnderReplicatedBlocks has "
          + blockManager.numOfUnderReplicatedBlocks() + " blocks");

      startSecretManagerIfNecessary();
    }

    /**
     * Initialize replication queues.
     */
    private synchronized void initializeReplQueues() {
      LOG.info("initializing replication queues");
      assert !isPopulatingReplQueues() : "Already initialized repl queues";
      long startTimeMisReplicatedScan = now();
      blockManager.processMisReplicatedBlocks();
      initializedReplQueues = true;
      NameNode.stateChangeLog.info("STATE* Replication Queue initialization "
          + "scan for invalid, over- and under-replicated blocks "
          + "completed in " + (now() - startTimeMisReplicatedScan)
          + " msec");
    }

    /**
     * Check whether we have reached the threshold for 
     * initializing replication queues.
     */
    private synchronized boolean canInitializeReplQueues() {
      return !isInStandbyState() && blockSafe >= blockReplQueueThreshold;
    }
      
    /** 
     * Safe mode can be turned off iff 
     * the threshold is reached and 
     * the extension time have passed.
     * @return true if can leave or false otherwise.
     */
    private synchronized boolean canLeave() {
      if (reached == 0)
        return false;
      if (now() - reached < extension) {
        reportStatus("STATE* Safe mode ON.", false);
        return false;
      }
      return !needEnter();
    }
      
    /** 
     * There is no need to enter safe mode 
     * if DFS is empty or {@link #threshold} == 0
     */
    private boolean needEnter() {
      return (threshold != 0 && blockSafe < blockThreshold) ||
        (getNumLiveDataNodes() < datanodeThreshold) ||
        (!nameNodeHasResourcesAvailable());
    }
      
    /**
     * Check and trigger safe mode if needed. 
     */
    private void checkMode() {
      // Have to have write-lock since leaving safemode initializes
      // repl queues, which requires write lock
      assert hasWriteLock();
      if (needEnter()) {
        enter();
        // check if we are ready to initialize replication queues
        if (canInitializeReplQueues() && !isPopulatingReplQueues()) {
          initializeReplQueues();
        }
        reportStatus("STATE* Safe mode ON.", false);
        return;
      }
      // the threshold is reached
      if (!isOn() ||                           // safe mode is off
          extension <= 0 || threshold <= 0) {  // don't need to wait
        this.leave(); // leave safe mode
        return;
      }
      if (reached > 0) {  // threshold has already been reached before
        reportStatus("STATE* Safe mode ON.", false);
        return;
      }
      // start monitor
      reached = now();
      smmthread = new Daemon(new SafeModeMonitor());
      smmthread.start();
      reportStatus("STATE* Safe mode extension entered.", true);

      // check if we are ready to initialize replication queues
      if (canInitializeReplQueues() && !isPopulatingReplQueues()) {
        initializeReplQueues();
      }
    }
      
    /**
     * Set total number of blocks.
     */
    private synchronized void setBlockTotal(int total) {
      this.blockTotal = total;
      this.blockThreshold = (int) (blockTotal * threshold);
      this.blockReplQueueThreshold = 
        (int) (blockTotal * replQueueThreshold);
      if (haEnabled) {
        // After we initialize the block count, any further namespace
        // modifications done while in safe mode need to keep track
        // of the number of total blocks in the system.
        this.shouldIncrementallyTrackBlocks = true;
      }
      
      checkMode();
    }
      
    /**
     * Increment number of safe blocks if current block has 
     * reached minimal replication.
     * @param replication current replication 
     */
    private synchronized void incrementSafeBlockCount(short replication) {
      if (replication == safeReplication) {
        this.blockSafe++;
        checkMode();
      }
    }
      
    /**
     * Decrement number of safe blocks if current block has 
     * fallen below minimal replication.
     * @param replication current replication 
     */
    private synchronized void decrementSafeBlockCount(short replication) {
      if (replication == safeReplication-1) {
        this.blockSafe--;
        assert blockSafe >= 0 || isManual();
        checkMode();
      }
    }

    /**
     * Check if safe mode was entered manually or automatically (at startup, or
     * when disk space is low).
     */
    private boolean isManual() {
      return extension == Integer.MAX_VALUE && !resourcesLow;
    }

    /**
     * Set manual safe mode.
     */
    private synchronized void setManual() {
      extension = Integer.MAX_VALUE;
    }

    /**
     * Check if safe mode was entered due to resources being low.
     */
    private boolean areResourcesLow() {
      return resourcesLow;
    }

    /**
     * Set that resources are low for this instance of safe mode.
     */
    private void setResourcesLow() {
      resourcesLow = true;
    }

    /**
     * A tip on how safe mode is to be turned off: manually or automatically.
     */
    String getTurnOffTip() {
      if(reached < 0)
        return "Safe mode is OFF.";
      String leaveMsg = "";
      if (areResourcesLow()) {
        leaveMsg = "Resources are low on NN. " 
        	+ "Please add or free up more resources then turn off safe mode manually.  "
        	+ "NOTE:  If you turn off safe mode before adding resources, "
        	+ "the NN will immediately return to safe mode.";
      } else {
        leaveMsg = "Safe mode will be turned off automatically";
      }
      if(isManual()) {
        leaveMsg = "Use \"hdfs dfsadmin -safemode leave\" to turn safe mode off";
      }

      if(blockTotal < 0)
        return leaveMsg + ".";

      int numLive = getNumLiveDataNodes();
      String msg = "";
      if (reached == 0) {
        if (blockSafe < blockThreshold) {
          msg += String.format(
            "The reported blocks %d needs additional %d"
            + " blocks to reach the threshold %.4f of total blocks %d.",
            blockSafe, (blockThreshold - blockSafe) + 1, threshold, blockTotal);
        }
        if (numLive < datanodeThreshold) {
          if (!"".equals(msg)) {
            msg += "\n";
          }
          msg += String.format(
            "The number of live datanodes %d needs an additional %d live "
            + "datanodes to reach the minimum number %d.",
            numLive, (datanodeThreshold - numLive), datanodeThreshold);
        }
        msg += " " + leaveMsg;
      } else {
        msg = String.format("The reported blocks %d has reached the threshold"
            + " %.4f of total blocks %d.", blockSafe, threshold, 
            blockTotal);

        if (datanodeThreshold > 0) {
          msg += String.format(" The number of live datanodes %d has reached "
                               + "the minimum number %d.",
                               numLive, datanodeThreshold);
        }
        msg += " " + leaveMsg;
      }
      if(reached == 0 || isManual()) {  // threshold is not reached or manual       
        return msg + ".";
      }
      // extension period is in progress
      return msg + " in " + Math.abs(reached + extension - now()) / 1000
          + " seconds.";
    }

    /**
     * Print status every 20 seconds.
     */
    private void reportStatus(String msg, boolean rightNow) {
      long curTime = now();
      if(!rightNow && (curTime - lastStatusReport < 20 * 1000))
        return;
      NameNode.stateChangeLog.info(msg + " \n" + getTurnOffTip());
      lastStatusReport = curTime;
    }

    @Override
    public String toString() {
      String resText = "Current safe blocks = " 
        + blockSafe 
        + ". Target blocks = " + blockThreshold + " for threshold = %" + threshold
        + ". Minimal replication = " + safeReplication + ".";
      if (reached > 0) 
        resText += " Threshold was reached " + new Date(reached) + ".";
      return resText;
    }
      
    /**
     * Checks consistency of the class state.
     * This is costly so only runs if asserts are enabled.
     */
    private void doConsistencyCheck() {
      boolean assertsOn = false;
      assert assertsOn = true; // set to true if asserts are on
      if (!assertsOn) return;
      
      if (blockTotal == -1 && blockSafe == -1) {
        return; // manual safe mode
      }
      int activeBlocks = blockManager.getActiveBlockCount();
      if ((blockTotal != activeBlocks) &&
          !(blockSafe >= 0 && blockSafe <= blockTotal)) {
        throw new AssertionError(
            " SafeMode: Inconsistent filesystem state: "
        + "SafeMode data: blockTotal=" + blockTotal
        + " blockSafe=" + blockSafe + "; "
        + "BlockManager data: active="  + activeBlocks);
      }
    }

    private synchronized void adjustBlockTotals(int deltaSafe, int deltaTotal) {
      if (!shouldIncrementallyTrackBlocks) {
        return;
      }
      assert haEnabled;
      
      if (LOG.isDebugEnabled()) {
        LOG.debug("Adjusting block totals from " +
            blockSafe + "/" + blockTotal + " to " +
            (blockSafe + deltaSafe) + "/" + (blockTotal + deltaTotal));
      }
      assert blockSafe + deltaSafe >= 0 : "Can't reduce blockSafe " +
        blockSafe + " by " + deltaSafe + ": would be negative";
      assert blockTotal + deltaTotal >= 0 : "Can't reduce blockTotal " +
        blockTotal + " by " + deltaTotal + ": would be negative";
      
      blockSafe += deltaSafe;
      setBlockTotal(blockTotal + deltaTotal);
    }
  }
    
  /**
   * Periodically check whether it is time to leave safe mode.
   * This thread starts when the threshold level is reached.
   *
   */
  class SafeModeMonitor implements Runnable {
    /** interval in msec for checking safe mode: {@value} */
    private static final long recheckInterval = 1000;
      
    /**
     */
    @Override
    public void run() {
      while (fsRunning && (safeMode != null && !safeMode.canLeave())) {
        try {
          Thread.sleep(recheckInterval);
        } catch (InterruptedException ie) {
        }
      }
      if (!fsRunning) {
        LOG.info("NameNode is being shutdown, exit SafeModeMonitor thread");
      } else {
        // leave safe mode and stop the monitor
        leaveSafeMode();
      }
      smmthread = null;
    }
  }
    
  boolean setSafeMode(SafeModeAction action) throws IOException {
    if (action != SafeModeAction.SAFEMODE_GET) {
      checkSuperuserPrivilege();
      switch(action) {
      case SAFEMODE_LEAVE: // leave safe mode
        leaveSafeMode();
        break;
      case SAFEMODE_ENTER: // enter safe mode
        enterSafeMode(false);
        break;
      }
    }
    return isInSafeMode();
  }

  @Override
  public void checkSafeMode() {
    // safeMode is volatile, and may be set to null at any time
    SafeModeInfo safeMode = this.safeMode;
    if (safeMode != null) {
      safeMode.checkMode();
    }
  }

  @Override
  public boolean isInSafeMode() {
    // safeMode is volatile, and may be set to null at any time
    SafeModeInfo safeMode = this.safeMode;
    if (safeMode == null)
      return false;
    return safeMode.isOn();
  }

  @Override
  public boolean isInStartupSafeMode() {
    // safeMode is volatile, and may be set to null at any time
    SafeModeInfo safeMode = this.safeMode;
    if (safeMode == null)
      return false;
    return !safeMode.isManual() && safeMode.isOn();
  }

  @Override
  public boolean isPopulatingReplQueues() {
    if (isInStandbyState()) {
      return false;
    }
    // safeMode is volatile, and may be set to null at any time
    SafeModeInfo safeMode = this.safeMode;
    if (safeMode == null)
      return true;
    return safeMode.isPopulatingReplQueues();
  }
    
  @Override
  public void incrementSafeBlockCount(int replication) {
    // safeMode is volatile, and may be set to null at any time
    SafeModeInfo safeMode = this.safeMode;
    if (safeMode == null)
      return;
    safeMode.incrementSafeBlockCount((short)replication);
  }

  @Override
  public void decrementSafeBlockCount(Block b) {
    // safeMode is volatile, and may be set to null at any time
    SafeModeInfo safeMode = this.safeMode;
    if (safeMode == null) // mostly true
      return;
    BlockInfo storedBlock = blockManager.getStoredBlock(b);
    if (storedBlock.isComplete()) {
      safeMode.decrementSafeBlockCount((short)blockManager.countNodes(b).liveReplicas());
    }
  }
  
  /**
   * Adjust the total number of blocks safe and expected during safe mode.
   * If safe mode is not currently on, this is a no-op.
   * @param deltaSafe the change in number of safe blocks
   * @param deltaTotal the change i nnumber of total blocks expected
   */
  @Override
  public void adjustSafeModeBlockTotals(int deltaSafe, int deltaTotal) {
    // safeMode is volatile, and may be set to null at any time
    SafeModeInfo safeMode = this.safeMode;
    if (safeMode == null)
      return;
    safeMode.adjustBlockTotals(deltaSafe, deltaTotal);
  }

  /**
   * Set the total number of blocks in the system. 
   */
  public void setBlockTotal() {
    // safeMode is volatile, and may be set to null at any time
    SafeModeInfo safeMode = this.safeMode;
    if (safeMode == null)
      return;
    safeMode.setBlockTotal((int)getCompleteBlocksTotal());
  }

  /**
   * Get the total number of blocks in the system. 
   */
  @Override // FSNamesystemMBean
  @Metric
  public long getBlocksTotal() {
    return blockManager.getTotalBlocks();
  }

  /**
   * Get the total number of COMPLETE blocks in the system.
   * For safe mode only complete blocks are counted.
   */
  private long getCompleteBlocksTotal() {
    // Calculate number of blocks under construction
    long numUCBlocks = 0;
    readLock();
    try {
      for (Lease lease : leaseManager.getSortedLeases()) {
        for (String path : lease.getPaths()) {
          final INodeFileUnderConstruction cons;
          try {
            cons = INodeFileUnderConstruction.valueOf(dir.getINode(path), path);
          } catch (UnresolvedLinkException e) {
            throw new AssertionError("Lease files should reside on this FS");
          } catch (IOException e) {
            throw new RuntimeException(e);
          }
          BlockInfo[] blocks = cons.getBlocks();
          if(blocks == null)
            continue;
          for(BlockInfo b : blocks) {
            if(!b.isComplete())
              numUCBlocks++;
          }
        }
      }
      LOG.info("Number of blocks under construction: " + numUCBlocks);
      return getBlocksTotal() - numUCBlocks;
    } finally {
      readUnlock();
    }
  }

  /**
   * Enter safe mode manually.
   * @throws IOException
   */
  void enterSafeMode(boolean resourcesLow) throws IOException {
    writeLock();
    try {
      // Stop the secret manager, since rolling the master key would
      // try to write to the edit log
      stopSecretManager();

      // Ensure that any concurrent operations have been fully synced
      // before entering safe mode. This ensures that the FSImage
      // is entirely stable on disk as soon as we're in safe mode.
      boolean isEditlogOpenForWrite = getEditLog().isOpenForWrite();
      // Before Editlog is in OpenForWrite mode, editLogStream will be null. So,
      // logSyncAll call can be called only when Edlitlog is in OpenForWrite mode
      if (isEditlogOpenForWrite) {
        getEditLog().logSyncAll();
      }
      if (!isInSafeMode()) {
        safeMode = new SafeModeInfo(resourcesLow);
        return;
      }
      if (resourcesLow) {
        safeMode.setResourcesLow();
      }
      safeMode.setManual();
      if (isEditlogOpenForWrite) {
        getEditLog().logSyncAll();
      }
      NameNode.stateChangeLog.info("STATE* Safe mode is ON"
          + safeMode.getTurnOffTip());
    } finally {
      writeUnlock();
    }
  }

  /**
   * Leave safe mode.
   * @throws IOException
   */
  void leaveSafeMode() {
    writeLock();
    try {
      if (!isInSafeMode()) {
        NameNode.stateChangeLog.info("STATE* Safe mode is already OFF"); 
        return;
      }
      safeMode.leave();
    } finally {
      writeUnlock();
    }
  }
    
  String getSafeModeTip() {
    readLock();
    try {
      if (!isInSafeMode()) {
        return "";
      }
      return safeMode.getTurnOffTip();
    } finally {
      readUnlock();
    }
  }

  CheckpointSignature rollEditLog() throws IOException {
    writeLock();
    try {
      checkOperation(OperationCategory.JOURNAL);
      checkSuperuserPrivilege();
      if (isInSafeMode()) {
        throw new SafeModeException("Log not rolled", safeMode);
      }
      LOG.info("Roll Edit Log from " + Server.getRemoteAddress());
      return getFSImage().rollEditLog();
    } finally {
      writeUnlock();
    }
  }

  NamenodeCommand startCheckpoint(
                                NamenodeRegistration bnReg, // backup node
                                NamenodeRegistration nnReg) // active name-node
  throws IOException {
    writeLock();
    try {
      checkOperation(OperationCategory.CHECKPOINT);

      if (isInSafeMode()) {
        throw new SafeModeException("Checkpoint not started", safeMode);
      }
      LOG.info("Start checkpoint for " + bnReg.getAddress());
      NamenodeCommand cmd = getFSImage().startCheckpoint(bnReg, nnReg);
      getEditLog().logSync();
      return cmd;
    } finally {
      writeUnlock();
    }
  }

  void endCheckpoint(NamenodeRegistration registration,
                            CheckpointSignature sig) throws IOException {
    readLock();
    try {
      checkOperation(OperationCategory.CHECKPOINT);

      if (isInSafeMode()) {
        throw new SafeModeException("Checkpoint not ended", safeMode);
      }
      LOG.info("End checkpoint for " + registration.getAddress());
      getFSImage().endCheckpoint(sig);
    } finally {
      readUnlock();
    }
  }

  /**
   * Returns whether the given block is one pointed-to by a file.
   */
  private boolean isValidBlock(Block b) {
    return (blockManager.getBlockCollection(b) != null);
  }

  PermissionStatus createFsOwnerPermissions(FsPermission permission) {
    return new PermissionStatus(fsOwner.getShortUserName(), supergroup, permission);
  }

  private FSPermissionChecker checkOwner(String path
      ) throws AccessControlException, UnresolvedLinkException {
    return checkPermission(path, true, null, null, null, null);
  }

  private FSPermissionChecker checkPathAccess(String path, FsAction access
      ) throws AccessControlException, UnresolvedLinkException {
    return checkPermission(path, false, null, null, access, null);
  }

  private FSPermissionChecker checkParentAccess(String path, FsAction access
      ) throws AccessControlException, UnresolvedLinkException {
    return checkPermission(path, false, null, access, null, null);
  }

  private FSPermissionChecker checkAncestorAccess(String path, FsAction access
      ) throws AccessControlException, UnresolvedLinkException {
    return checkPermission(path, false, access, null, null, null);
  }

  private FSPermissionChecker checkTraverse(String path
      ) throws AccessControlException, UnresolvedLinkException {
    return checkPermission(path, false, null, null, null, null);
  }

  @Override
  public void checkSuperuserPrivilege() throws AccessControlException {
    if (isPermissionEnabled) {
      FSPermissionChecker.checkSuperuserPrivilege(fsOwner, supergroup);
    }
  }

  /**
   * Check whether current user have permissions to access the path.
   * For more details of the parameters, see
   * {@link FSPermissionChecker#checkPermission(String, INodeDirectory, boolean, FsAction, FsAction, FsAction, FsAction)}.
   */
  private FSPermissionChecker checkPermission(String path, boolean doCheckOwner,
      FsAction ancestorAccess, FsAction parentAccess, FsAction access,
      FsAction subAccess) throws AccessControlException, UnresolvedLinkException {
    FSPermissionChecker pc = new FSPermissionChecker(
        fsOwner.getShortUserName(), supergroup);
    if (!pc.isSuper) {
      dir.waitForReady();
      readLock();
      try {
        pc.checkPermission(path, dir.rootDir, doCheckOwner,
            ancestorAccess, parentAccess, access, subAccess);
      } finally {
        readUnlock();
      } 
    }
    return pc;
  }

  /**
   * Check to see if we have exceeded the limit on the number
   * of inodes.
   */
  void checkFsObjectLimit() throws IOException {
    if (maxFsObjects != 0 &&
        maxFsObjects <= dir.totalInodes() + getBlocksTotal()) {
      throw new IOException("Exceeded the configured number of objects " +
                             maxFsObjects + " in the filesystem.");
    }
  }

  /**
   * Get the total number of objects in the system. 
   */
  long getMaxObjects() {
    return maxFsObjects;
  }

  @Override // FSNamesystemMBean
  @Metric
  public long getFilesTotal() {
    readLock();
    try {
      return this.dir.totalInodes();
    } finally {
      readUnlock();
    }
  }

  @Override // FSNamesystemMBean
  @Metric
  public long getPendingReplicationBlocks() {
    return blockManager.getPendingReplicationBlocksCount();
  }

  @Override // FSNamesystemMBean
  @Metric
  public long getUnderReplicatedBlocks() {
    return blockManager.getUnderReplicatedBlocksCount();
  }

  /** Returns number of blocks with corrupt replicas */
  @Metric({"CorruptBlocks", "Number of blocks with corrupt replicas"})
  public long getCorruptReplicaBlocks() {
    return blockManager.getCorruptReplicaBlocksCount();
  }

  @Override // FSNamesystemMBean
  @Metric
  public long getScheduledReplicationBlocks() {
    return blockManager.getScheduledReplicationBlocksCount();
  }

  @Metric
  public long getPendingDeletionBlocks() {
    return blockManager.getPendingDeletionBlocksCount();
  }

  @Metric
  public long getExcessBlocks() {
    return blockManager.getExcessBlocksCount();
  }
  
  // HA-only metric
  @Metric
  public long getPostponedMisreplicatedBlocks() {
    return blockManager.getPostponedMisreplicatedBlocksCount();
  }

  // HA-only metric
  @Metric
  public int getPendingDataNodeMessageCount() {
    return blockManager.getPendingDataNodeMessageCount();
  }
  
  // HA-only metric
  @Metric
  public String getHAState() {
    return haContext.getState().toString();
  }

  // HA-only metric
  @Metric
  public long getMillisSinceLastLoadedEdits() {
    if (isInStandbyState() && editLogTailer != null) {
      return now() - editLogTailer.getLastLoadTimestamp();
    } else {
      return 0;
    }
  }
  
  @Metric
  public int getBlockCapacity() {
    return blockManager.getCapacity();
  }

  @Override // FSNamesystemMBean
  public String getFSState() {
    return isInSafeMode() ? "safeMode" : "Operational";
  }
  
  private ObjectName mbeanName;

  /**
   * Register the FSNamesystem MBean using the name
   *        "hadoop:service=NameNode,name=FSNamesystemState"
   */
  private void registerMBean() {
    // We can only implement one MXBean interface, so we keep the old one.
    try {
      StandardMBean bean = new StandardMBean(this, FSNamesystemMBean.class);
      mbeanName = MBeans.register("NameNode", "FSNamesystemState", bean);
    } catch (NotCompliantMBeanException e) {
      throw new RuntimeException("Bad MBean setup", e);
    }

    LOG.info("Registered FSNamesystemState MBean");
  }

  /**
   * shutdown FSNamesystem
   */
  void shutdown() {
    if (mbeanName != null)
      MBeans.unregister(mbeanName);
  }
  

  @Override // FSNamesystemMBean
  public int getNumLiveDataNodes() {
    return getBlockManager().getDatanodeManager().getNumLiveDataNodes();
  }

  @Override // FSNamesystemMBean
  public int getNumDeadDataNodes() {
    return getBlockManager().getDatanodeManager().getNumDeadDataNodes();
  }
  
  @Override // FSNamesystemMBean
  @Metric({"StaleDataNodes", 
    "Number of datanodes marked stale due to delayed heartbeat"})
  public int getNumStaleDataNodes() {
    return getBlockManager().getDatanodeManager().getNumStaleNodes();
  }

  /**
   * Sets the generation stamp for this filesystem
   */
  void setGenerationStamp(long stamp) {
    generationStamp.setStamp(stamp);
  }

  /**
   * Gets the generation stamp for this filesystem
   */
  long getGenerationStamp() {
    return generationStamp.getStamp();
  }

  /**
   * Increments, logs and then returns the stamp
   */
  private long nextGenerationStamp() throws SafeModeException {
    assert hasWriteLock();
    if (isInSafeMode()) {
      throw new SafeModeException(
          "Cannot get next generation stamp", safeMode);
    }
    long gs = generationStamp.nextStamp();
    getEditLog().logGenerationStamp(gs);
    // NB: callers sync the log
    return gs;
  }

  private INodeFileUnderConstruction checkUCBlock(ExtendedBlock block,
      String clientName) throws IOException {
    assert hasWriteLock();
    if (isInSafeMode()) {
      throw new SafeModeException("Cannot get a new generation stamp and an " +
                                "access token for block " + block, safeMode);
    }
    
    // check stored block state
    BlockInfo storedBlock = blockManager.getStoredBlock(ExtendedBlock.getLocalBlock(block));
    if (storedBlock == null || 
        storedBlock.getBlockUCState() != BlockUCState.UNDER_CONSTRUCTION) {
        throw new IOException(block + 
            " does not exist or is not under Construction" + storedBlock);
    }
    
    // check file inode
    INodeFile file = (INodeFile) storedBlock.getBlockCollection();
    if (file==null || !file.isUnderConstruction()) {
      throw new IOException("The file " + storedBlock + 
          " belonged to does not exist or it is not under construction.");
    }
    
    // check lease
    INodeFileUnderConstruction pendingFile = (INodeFileUnderConstruction)file;
    if (clientName == null || !clientName.equals(pendingFile.getClientName())) {
      throw new LeaseExpiredException("Lease mismatch: " + block + 
          " is accessed by a non lease holder " + clientName); 
    }

    return pendingFile;
  }
  
  /**
   * Client is reporting some bad block locations.
   */
  void reportBadBlocks(LocatedBlock[] blocks) throws IOException {
    writeLock();
    try {
      checkOperation(OperationCategory.WRITE);
      
      NameNode.stateChangeLog.info("*DIR* reportBadBlocks");
      for (int i = 0; i < blocks.length; i++) {
        ExtendedBlock blk = blocks[i].getBlock();
        DatanodeInfo[] nodes = blocks[i].getLocations();
        for (int j = 0; j < nodes.length; j++) {
          DatanodeInfo dn = nodes[j];
          blockManager.findAndMarkBlockAsCorrupt(blk, dn,
              "client machine reported it");
        }
      }
    } finally {
      writeUnlock();
    }
  }

  /**
   * Get a new generation stamp together with an access token for 
   * a block under construction
   * 
   * This method is called for recovering a failed pipeline or setting up
   * a pipeline to append to a block.
   * 
   * @param block a block
   * @param clientName the name of a client
   * @return a located block with a new generation stamp and an access token
   * @throws IOException if any error occurs
   */
  LocatedBlock updateBlockForPipeline(ExtendedBlock block, 
      String clientName) throws IOException {
    LocatedBlock locatedBlock;
    writeLock();
    try {
      checkOperation(OperationCategory.WRITE);

      // check vadility of parameters
      checkUCBlock(block, clientName);
  
      // get a new generation stamp and an access token
      block.setGenerationStamp(nextGenerationStamp());
      locatedBlock = new LocatedBlock(block, new DatanodeInfo[0]);
      blockManager.setBlockToken(locatedBlock, AccessMode.WRITE);
    } finally {
      writeUnlock();
    }
    // Ensure we record the new generation stamp
    getEditLog().logSync();
    return locatedBlock;
  }
  
  /**
   * Update a pipeline for a block under construction
   * 
   * @param clientName the name of the client
   * @param oldblock and old block
   * @param newBlock a new block with a new generation stamp and length
   * @param newNodes datanodes in the pipeline
   * @throws IOException if any error occurs
   */
  void updatePipeline(String clientName, ExtendedBlock oldBlock, 
      ExtendedBlock newBlock, DatanodeID[] newNodes)
      throws IOException {
    writeLock();
    try {
      checkOperation(OperationCategory.WRITE);

      if (isInSafeMode()) {
        throw new SafeModeException("Pipeline not updated", safeMode);
      }
      assert newBlock.getBlockId()==oldBlock.getBlockId() : newBlock + " and "
        + oldBlock + " has different block identifier";
      LOG.info("updatePipeline(block=" + oldBlock
               + ", newGenerationStamp=" + newBlock.getGenerationStamp()
               + ", newLength=" + newBlock.getNumBytes()
               + ", newNodes=" + Arrays.asList(newNodes)
               + ", clientName=" + clientName
               + ")");
      updatePipelineInternal(clientName, oldBlock, newBlock, newNodes);
    } finally {
      writeUnlock();
    }
    getEditLog().logSync();
    LOG.info("updatePipeline(" + oldBlock + ") successfully to " + newBlock);
  }

  /** @see #updatePipeline(String, ExtendedBlock, ExtendedBlock, DatanodeID[]) */
  private void updatePipelineInternal(String clientName, ExtendedBlock oldBlock, 
      ExtendedBlock newBlock, DatanodeID[] newNodes)
      throws IOException {
    assert hasWriteLock();
    // check the vadility of the block and lease holder name
    final INodeFileUnderConstruction pendingFile
        = checkUCBlock(oldBlock, clientName);
    final BlockInfoUnderConstruction blockinfo
        = (BlockInfoUnderConstruction)pendingFile.getLastBlock();

    // check new GS & length: this is not expected
    if (newBlock.getGenerationStamp() <= blockinfo.getGenerationStamp() ||
        newBlock.getNumBytes() < blockinfo.getNumBytes()) {
      String msg = "Update " + oldBlock + " (len = " + 
        blockinfo.getNumBytes() + ") to an older state: " + newBlock + 
        " (len = " + newBlock.getNumBytes() +")";
      LOG.warn(msg);
      throw new IOException(msg);
    }

    // Update old block with the new generation stamp and new length
    blockinfo.setGenerationStamp(newBlock.getGenerationStamp());
    blockinfo.setNumBytes(newBlock.getNumBytes());

    // find the DatanodeDescriptor objects
    final DatanodeManager dm = getBlockManager().getDatanodeManager();
    DatanodeDescriptor[] descriptors = null;
    if (newNodes.length > 0) {
      descriptors = new DatanodeDescriptor[newNodes.length];
      for(int i = 0; i < newNodes.length; i++) {
        descriptors[i] = dm.getDatanode(newNodes[i]);
      }
    }
    blockinfo.setExpectedLocations(descriptors);

    String src = leaseManager.findPath(pendingFile);
    dir.persistBlocks(src, pendingFile);
  }

  // rename was successful. If any part of the renamed subtree had
  // files that were being written to, update with new filename.
  void unprotectedChangeLease(String src, String dst, HdfsFileStatus dinfo) {
    String overwrite;
    String replaceBy;
    assert hasWriteLock();

    boolean destinationExisted = true;
    if (dinfo == null) {
      destinationExisted = false;
    }

    if (destinationExisted && dinfo.isDir()) {
      Path spath = new Path(src);
      Path parent = spath.getParent();
      if (parent.isRoot()) {
        overwrite = parent.toString();
      } else {
        overwrite = parent.toString() + Path.SEPARATOR;
      }
      replaceBy = dst + Path.SEPARATOR;
    } else {
      overwrite = src;
      replaceBy = dst;
    }

    leaseManager.changeLease(src, dst, overwrite, replaceBy);
  }

  /**
   * Serializes leases. 
   */
  void saveFilesUnderConstruction(DataOutputStream out) throws IOException {
    // This is run by an inferior thread of saveNamespace, which holds a read
    // lock on our behalf. If we took the read lock here, we could block
    // for fairness if a writer is waiting on the lock.
    synchronized (leaseManager) {
      out.writeInt(leaseManager.countPath()); // write the size

      for (Lease lease : leaseManager.getSortedLeases()) {
        for(String path : lease.getPaths()) {
          // verify that path exists in namespace
          final INodeFileUnderConstruction cons;
          try {
            cons = INodeFileUnderConstruction.valueOf(dir.getINode(path), path);
          } catch (UnresolvedLinkException e) {
            throw new AssertionError("Lease files should reside on this FS");
          }
          FSImageSerialization.writeINodeUnderConstruction(out, cons, path);
        }
      }
    }
  }

  /**
   * Register a Backup name-node, verifying that it belongs
   * to the correct namespace, and adding it to the set of
   * active journals if necessary.
   * 
   * @param bnReg registration of the new BackupNode
   * @param nnReg registration of this NameNode
   * @throws IOException if the namespace IDs do not match
   */
  void registerBackupNode(NamenodeRegistration bnReg,
      NamenodeRegistration nnReg) throws IOException {
    writeLock();
    try {
      if(getFSImage().getStorage().getNamespaceID() 
         != bnReg.getNamespaceID())
        throw new IOException("Incompatible namespaceIDs: "
            + " Namenode namespaceID = "
            + getFSImage().getStorage().getNamespaceID() + "; "
            + bnReg.getRole() +
            " node namespaceID = " + bnReg.getNamespaceID());
      if (bnReg.getRole() == NamenodeRole.BACKUP) {
        getFSImage().getEditLog().registerBackupNode(
            bnReg, nnReg);
      }
    } finally {
      writeUnlock();
    }
  }

  /**
   * Release (unregister) backup node.
   * <p>
   * Find and remove the backup stream corresponding to the node.
   * @param registration
   * @throws IOException
   */
  void releaseBackupNode(NamenodeRegistration registration)
    throws IOException {
    writeLock();
    try {
      if(getFSImage().getStorage().getNamespaceID()
         != registration.getNamespaceID())
        throw new IOException("Incompatible namespaceIDs: "
            + " Namenode namespaceID = "
            + getFSImage().getStorage().getNamespaceID() + "; "
            + registration.getRole() +
            " node namespaceID = " + registration.getNamespaceID());
      getEditLog().releaseBackupStream(registration);
    } finally {
      writeUnlock();
    }
  }

  static class CorruptFileBlockInfo {
    String path;
    Block block;
    
    public CorruptFileBlockInfo(String p, Block b) {
      path = p;
      block = b;
    }
    
    @Override
    public String toString() {
      return block.getBlockName() + "\t" + path;
    }
  }
  /**
   * @param path Restrict corrupt files to this portion of namespace.
   * @param startBlockAfter Support for continuation; the set of files we return
   *  back is ordered by blockid; startBlockAfter tells where to start from
   * @return a list in which each entry describes a corrupt file/block
   * @throws AccessControlException
   * @throws IOException
   */
  Collection<CorruptFileBlockInfo> listCorruptFileBlocks(String path,
	String[] cookieTab) throws IOException {

    readLock();
    try {
      checkOperation(OperationCategory.READ);

      if (!isPopulatingReplQueues()) {
        throw new IOException("Cannot run listCorruptFileBlocks because " +
                              "replication queues have not been initialized.");
      }
      checkSuperuserPrivilege();
      // print a limited # of corrupt files per call
      int count = 0;
      ArrayList<CorruptFileBlockInfo> corruptFiles = new ArrayList<CorruptFileBlockInfo>();

      final Iterator<Block> blkIterator = blockManager.getCorruptReplicaBlockIterator();

      if (cookieTab == null) {
        cookieTab = new String[] { null };
      }
      int skip = getIntCookie(cookieTab[0]);
      for (int i = 0; i < skip && blkIterator.hasNext(); i++) {
        blkIterator.next();
      }

      while (blkIterator.hasNext()) {
        Block blk = blkIterator.next();
        INode inode = (INodeFile) blockManager.getBlockCollection(blk);
        skip++;
        if (inode != null && blockManager.countNodes(blk).liveReplicas() == 0) {
          String src = FSDirectory.getFullPathName(inode);
          if (src.startsWith(path)){
            corruptFiles.add(new CorruptFileBlockInfo(src, blk));
            count++;
            if (count >= DEFAULT_MAX_CORRUPT_FILEBLOCKS_RETURNED)
              break;
          }
        }
      }
      cookieTab[0] = String.valueOf(skip);
      LOG.info("list corrupt file blocks returned: " + count);
      return corruptFiles;
    } finally {
      readUnlock();
    }
  }

  /**
   * Convert string cookie to integer.
   */
  private static int getIntCookie(String cookie){
    int c;
    if(cookie == null){
      c = 0;
    } else {
      try{
        c = Integer.parseInt(cookie);
      }catch (NumberFormatException e) {
        c = 0;
      }
    }
    c = Math.max(0, c);
    return c;
  }

  /**
   * Create delegation token secret manager
   */
  private DelegationTokenSecretManager createDelegationTokenSecretManager(
      Configuration conf) {
    return new DelegationTokenSecretManager(conf.getLong(
        DFS_NAMENODE_DELEGATION_KEY_UPDATE_INTERVAL_KEY,
        DFS_NAMENODE_DELEGATION_KEY_UPDATE_INTERVAL_DEFAULT),
        conf.getLong(DFS_NAMENODE_DELEGATION_TOKEN_MAX_LIFETIME_KEY,
            DFS_NAMENODE_DELEGATION_TOKEN_MAX_LIFETIME_DEFAULT),
        conf.getLong(DFS_NAMENODE_DELEGATION_TOKEN_RENEW_INTERVAL_KEY,
            DFS_NAMENODE_DELEGATION_TOKEN_RENEW_INTERVAL_DEFAULT),
        DELEGATION_TOKEN_REMOVER_SCAN_INTERVAL, this);
  }

  /**
   * Returns the DelegationTokenSecretManager instance in the namesystem.
   * @return delegation token secret manager object
   */
  DelegationTokenSecretManager getDelegationTokenSecretManager() {
    return dtSecretManager;
  }

  /**
   * @param renewer
   * @return Token<DelegationTokenIdentifier>
   * @throws IOException
   */
  Token<DelegationTokenIdentifier> getDelegationToken(Text renewer)
      throws IOException {
    Token<DelegationTokenIdentifier> token;
    writeLock();
    try {
      checkOperation(OperationCategory.WRITE);

      if (isInSafeMode()) {
        throw new SafeModeException("Cannot issue delegation token", safeMode);
      }
      if (!isAllowedDelegationTokenOp()) {
        throw new IOException(
          "Delegation Token can be issued only with kerberos or web authentication");
      }
      if (dtSecretManager == null || !dtSecretManager.isRunning()) {
        LOG.warn("trying to get DT with no secret manager running");
        return null;
      }

      UserGroupInformation ugi = UserGroupInformation.getCurrentUser();
      String user = ugi.getUserName();
      Text owner = new Text(user);
      Text realUser = null;
      if (ugi.getRealUser() != null) {
        realUser = new Text(ugi.getRealUser().getUserName());
      }
      DelegationTokenIdentifier dtId = new DelegationTokenIdentifier(owner,
        renewer, realUser);
      token = new Token<DelegationTokenIdentifier>(
        dtId, dtSecretManager);
      long expiryTime = dtSecretManager.getTokenExpiryTime(dtId);
      getEditLog().logGetDelegationToken(dtId, expiryTime);
    } finally {
      writeUnlock();
    }
    getEditLog().logSync();
    return token;
  }

  /**
   * 
   * @param token
   * @return New expiryTime of the token
   * @throws InvalidToken
   * @throws IOException
   */
  long renewDelegationToken(Token<DelegationTokenIdentifier> token)
      throws InvalidToken, IOException {
    long expiryTime;
    writeLock();
    try {
      checkOperation(OperationCategory.WRITE);

      if (isInSafeMode()) {
        throw new SafeModeException("Cannot renew delegation token", safeMode);
      }
      if (!isAllowedDelegationTokenOp()) {
        throw new IOException(
            "Delegation Token can be renewed only with kerberos or web authentication");
      }
      String renewer = UserGroupInformation.getCurrentUser().getShortUserName();
      expiryTime = dtSecretManager.renewToken(token, renewer);
      DelegationTokenIdentifier id = new DelegationTokenIdentifier();
      ByteArrayInputStream buf = new ByteArrayInputStream(token.getIdentifier());
      DataInputStream in = new DataInputStream(buf);
      id.readFields(in);
      getEditLog().logRenewDelegationToken(id, expiryTime);
    } finally {
      writeUnlock();
    }
    getEditLog().logSync();
    return expiryTime;
  }

  /**
   * 
   * @param token
   * @throws IOException
   */
  void cancelDelegationToken(Token<DelegationTokenIdentifier> token)
      throws IOException {
    writeLock();
    try {
      checkOperation(OperationCategory.WRITE);

      if (isInSafeMode()) {
        throw new SafeModeException("Cannot cancel delegation token", safeMode);
      }
      String canceller = UserGroupInformation.getCurrentUser().getUserName();
      DelegationTokenIdentifier id = dtSecretManager
        .cancelToken(token, canceller);
      getEditLog().logCancelDelegationToken(id);
    } finally {
      writeUnlock();
    }
    getEditLog().logSync();
  }
  
  /**
   * @param out save state of the secret manager
   */
  void saveSecretManagerState(DataOutputStream out) throws IOException {
    dtSecretManager.saveSecretManagerState(out);
  }

  /**
   * @param in load the state of secret manager from input stream
   */
  void loadSecretManagerState(DataInputStream in) throws IOException {
    dtSecretManager.loadSecretManagerState(in);
  }

  /**
   * Log the updateMasterKey operation to edit logs
   * 
   * @param key new delegation key.
   */
  public void logUpdateMasterKey(DelegationKey key) {
    
    assert !isInSafeMode() :
      "this should never be called while in safemode, since we stop " +
      "the DT manager before entering safemode!";
    // No need to hold FSN lock since we don't access any internal
    // structures, and this is stopped before the FSN shuts itself
    // down, etc.
    getEditLog().logUpdateMasterKey(key);
    getEditLog().logSync();
  }
  
  private void logReassignLease(String leaseHolder, String src,
      String newHolder) {
    writeLock();
    try {
      getEditLog().logReassignLease(leaseHolder, src, newHolder);
    } finally {
      writeUnlock();
    }
    getEditLog().logSync();
  }
  
  /**
   * 
   * @return true if delegation token operation is allowed
   */
  private boolean isAllowedDelegationTokenOp() throws IOException {
    AuthenticationMethod authMethod = getConnectionAuthenticationMethod();
    if (UserGroupInformation.isSecurityEnabled()
        && (authMethod != AuthenticationMethod.KERBEROS)
        && (authMethod != AuthenticationMethod.KERBEROS_SSL)
        && (authMethod != AuthenticationMethod.CERTIFICATE)) {
      return false;
    }
    return true;
  }
  
  /**
   * Returns authentication method used to establish the connection
   * @return AuthenticationMethod used to establish connection
   * @throws IOException
   */
  private AuthenticationMethod getConnectionAuthenticationMethod()
      throws IOException {
    UserGroupInformation ugi = UserGroupInformation.getCurrentUser();
    AuthenticationMethod authMethod = ugi.getAuthenticationMethod();
    if (authMethod == AuthenticationMethod.PROXY) {
      authMethod = ugi.getRealUser().getAuthenticationMethod();
    }
    return authMethod;
  }
  
  /**
   * Client invoked methods are invoked over RPC and will be in 
   * RPC call context even if the client exits.
   */
  private boolean isExternalInvocation() {
    return Server.isRpcInvocation() || NamenodeWebHdfsMethods.isWebHdfsInvocation();
  }

  private static InetAddress getRemoteIp() {
    InetAddress ip = Server.getRemoteIp();
    if (ip != null) {
      return ip;
    }
    return NamenodeWebHdfsMethods.getRemoteIp();
  }
  
  /**
   * Log fsck event in the audit log 
   */
  void logFsckEvent(String src, InetAddress remoteAddress) throws IOException {
    if (auditLog.isInfoEnabled()) {
      logAuditEvent(UserGroupInformation.getCurrentUser(),
                    remoteAddress,
                    "fsck", src, null, null);
    }
  }
  /**
   * Register NameNodeMXBean
   */
  private void registerMXBean() {
    MBeans.register("NameNode", "NameNodeInfo", this);
  }

  /**
   * Class representing Namenode information for JMX interfaces
   */
  @Override // NameNodeMXBean
  public String getVersion() {
    return VersionInfo.getVersion() + ", r" + VersionInfo.getRevision();
  }

  @Override // NameNodeMXBean
  public long getUsed() {
    return this.getCapacityUsed();
  }

  @Override // NameNodeMXBean
  public long getFree() {
    return this.getCapacityRemaining();
  }

  @Override // NameNodeMXBean
  public long getTotal() {
    return this.getCapacityTotal();
  }

  @Override // NameNodeMXBean
  public String getSafemode() {
    if (!this.isInSafeMode())
      return "";
    return "Safe mode is ON." + this.getSafeModeTip();
  }

  @Override // NameNodeMXBean
  public boolean isUpgradeFinalized() {
    return this.getFSImage().isUpgradeFinalized();
  }

  @Override // NameNodeMXBean
  public long getNonDfsUsedSpace() {
    return datanodeStatistics.getCapacityUsedNonDFS();
  }

  @Override // NameNodeMXBean
  public float getPercentUsed() {
    return datanodeStatistics.getCapacityUsedPercent();
  }

  @Override // NameNodeMXBean
  public long getBlockPoolUsedSpace() {
    return datanodeStatistics.getBlockPoolUsed();
  }

  @Override // NameNodeMXBean
  public float getPercentBlockPoolUsed() {
    return datanodeStatistics.getPercentBlockPoolUsed();
  }

  @Override // NameNodeMXBean
  public float getPercentRemaining() {
    return datanodeStatistics.getCapacityRemainingPercent();
  }

  @Override // NameNodeMXBean
  public long getTotalBlocks() {
    return getBlocksTotal();
  }

  @Override // NameNodeMXBean
  @Metric
  public long getTotalFiles() {
    return getFilesTotal();
  }

  @Override // NameNodeMXBean
  public long getNumberOfMissingBlocks() {
    return getMissingBlocksCount();
  }
  
  @Override // NameNodeMXBean
  public int getThreads() {
    return ManagementFactory.getThreadMXBean().getThreadCount();
  }

  /**
   * Returned information is a JSON representation of map with host name as the
   * key and value is a map of live node attribute keys to its values
   */
  @Override // NameNodeMXBean
  public String getLiveNodes() {
    final Map<String, Map<String,Object>> info = 
      new HashMap<String, Map<String,Object>>();
    final List<DatanodeDescriptor> live = new ArrayList<DatanodeDescriptor>();
    blockManager.getDatanodeManager().fetchDatanodes(live, null, true);
    for (DatanodeDescriptor node : live) {
      final Map<String, Object> innerinfo = new HashMap<String, Object>();
      innerinfo.put("lastContact", getLastContact(node));
      innerinfo.put("usedSpace", getDfsUsed(node));
      innerinfo.put("adminState", node.getAdminState().toString());
      innerinfo.put("nonDfsUsedSpace", node.getNonDfsUsed());
      innerinfo.put("capacity", node.getCapacity());
      innerinfo.put("numBlocks", node.numBlocks());
      info.put(node.getHostName(), innerinfo);
    }
    return JSON.toString(info);
  }

  /**
   * Returned information is a JSON representation of map with host name as the
   * key and value is a map of dead node attribute keys to its values
   */
  @Override // NameNodeMXBean
  public String getDeadNodes() {
    final Map<String, Map<String, Object>> info = 
      new HashMap<String, Map<String, Object>>();
    final List<DatanodeDescriptor> dead = new ArrayList<DatanodeDescriptor>();
    blockManager.getDatanodeManager().fetchDatanodes(null, dead, true);
    for (DatanodeDescriptor node : dead) {
      final Map<String, Object> innerinfo = new HashMap<String, Object>();
      innerinfo.put("lastContact", getLastContact(node));
      innerinfo.put("decommissioned", node.isDecommissioned());
      info.put(node.getHostName(), innerinfo);
    }
    return JSON.toString(info);
  }

  /**
   * Returned information is a JSON representation of map with host name as the
   * key and value is a map of decomisioning node attribute keys to its values
   */
  @Override // NameNodeMXBean
  public String getDecomNodes() {
    final Map<String, Map<String, Object>> info = 
      new HashMap<String, Map<String, Object>>();
    final List<DatanodeDescriptor> decomNodeList = blockManager.getDatanodeManager(
        ).getDecommissioningNodes();
    for (DatanodeDescriptor node : decomNodeList) {
      final Map<String, Object> innerinfo = new HashMap<String, Object>();
      innerinfo.put("underReplicatedBlocks", node.decommissioningStatus
          .getUnderReplicatedBlocks());
      innerinfo.put("decommissionOnlyReplicas", node.decommissioningStatus
          .getDecommissionOnlyReplicas());
      innerinfo.put("underReplicateInOpenFiles", node.decommissioningStatus
          .getUnderReplicatedInOpenFiles());
      info.put(node.getHostName(), innerinfo);
    }
    return JSON.toString(info);
  }

  private long getLastContact(DatanodeDescriptor alivenode) {
    return (Time.now() - alivenode.getLastUpdate())/1000;
  }

  private long getDfsUsed(DatanodeDescriptor alivenode) {
    return alivenode.getDfsUsed();
  }

  @Override  // NameNodeMXBean
  public String getClusterId() {
    return dir.fsImage.getStorage().getClusterID();
  }
  
  @Override  // NameNodeMXBean
  public String getBlockPoolId() {
    return blockPoolId;
  }
  
  @Override  // NameNodeMXBean
  public String getNameDirStatuses() {
    Map<String, Map<File, StorageDirType>> statusMap =
      new HashMap<String, Map<File, StorageDirType>>();
    
    Map<File, StorageDirType> activeDirs = new HashMap<File, StorageDirType>();
    for (Iterator<StorageDirectory> it
        = getFSImage().getStorage().dirIterator(); it.hasNext();) {
      StorageDirectory st = it.next();
      activeDirs.put(st.getRoot(), st.getStorageDirType());
    }
    statusMap.put("active", activeDirs);
    
    List<Storage.StorageDirectory> removedStorageDirs
        = getFSImage().getStorage().getRemovedStorageDirs();
    Map<File, StorageDirType> failedDirs = new HashMap<File, StorageDirType>();
    for (StorageDirectory st : removedStorageDirs) {
      failedDirs.put(st.getRoot(), st.getStorageDirType());
    }
    statusMap.put("failed", failedDirs);
    
    return JSON.toString(statusMap);
  }

  /** @return the block manager. */
  public BlockManager getBlockManager() {
    return blockManager;
  }
  /** @return the FSDirectory. */
  public FSDirectory getFSDirectory() {
    return dir;
  }
<<<<<<< HEAD
  
=======

>>>>>>> 0a62840a
  /**
   * Verifies that the given identifier and password are valid and match.
   * @param identifier Token identifier.
   * @param password Password in the token.
   * @throws InvalidToken
   */
  public synchronized void verifyToken(DelegationTokenIdentifier identifier,
      byte[] password) throws InvalidToken {
    getDelegationTokenSecretManager().verifyToken(identifier, password);
  }
  
  @Override
  public boolean isGenStampInFuture(long genStamp) {
    return (genStamp > getGenerationStamp());
  }
  @VisibleForTesting
  public EditLogTailer getEditLogTailer() {
    return editLogTailer;
  }
  
  @VisibleForTesting
  void setFsLockForTests(ReentrantReadWriteLock lock) {
    this.fsLock = lock;
  }
  
  @VisibleForTesting
  ReentrantReadWriteLock getFsLockForTests() {
    return fsLock;
  }

  @VisibleForTesting
  public SafeModeInfo getSafeModeInfoForTests() {
    return safeMode;
  }
  
  @VisibleForTesting
  public void setNNResourceChecker(NameNodeResourceChecker nnResourceChecker) {
    this.nnResourceChecker = nnResourceChecker;
  }

  @Override
  public boolean isAvoidingStaleDataNodesForWrite() {
    return this.blockManager.getDatanodeManager()
        .isAvoidingStaleDataNodesForWrite();
  }
  
  /** Allow snapshot on a directroy. */
  public void allowSnapshot(String path) throws SafeModeException, IOException {
    writeLock();
    try {
      checkOperation(OperationCategory.WRITE);
      if (isInSafeMode()) {
        throw new SafeModeException("Cannot allow snapshot for " + path, safeMode);
      }
      checkOwner(path);

      //TODO: do not hardcode snapshot quota value
      snapshotManager.setSnapshottable(path, 256);
      getEditLog().logAllowSnapshot(path);
    } finally {
      writeUnlock();
    }
    getEditLog().logSync();
    
    //TODO: audit log
  }
  
  // Disallow snapshot on a directory.
  @VisibleForTesting
  public void disallowSnapshot(String snapshotRoot)
      throws SafeModeException, IOException {
    // TODO: implement
  }
  
  /**
   * Create a snapshot
   * @param snapshotName The name of the snapshot
   * @param path The directory path where the snapshot is taken
   */
  public void createSnapshot(String snapshotName, String path)
      throws SafeModeException, IOException {
    writeLock();
    try {
      checkOperation(OperationCategory.WRITE);
      if (isInSafeMode()) {
        throw new SafeModeException("Cannot create snapshot for " + path, safeMode);
      }
      checkOwner(path);

      dir.writeLock();
      try {
        snapshotManager.createSnapshot(snapshotName, path);
        getEditLog().logCreateSnapshot(snapshotName, path);
      } finally {
        dir.writeUnlock();
      }
    } finally {
      writeUnlock();
    }
    getEditLog().logSync();
    
    //TODO: audit log
  }
}<|MERGE_RESOLUTION|>--- conflicted
+++ resolved
@@ -5466,11 +5466,7 @@
   public FSDirectory getFSDirectory() {
     return dir;
   }
-<<<<<<< HEAD
-  
-=======
-
->>>>>>> 0a62840a
+
   /**
    * Verifies that the given identifier and password are valid and match.
    * @param identifier Token identifier.
