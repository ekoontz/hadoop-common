--- conflicted
+++ resolved
@@ -27,11 +27,7 @@
  
   <property name="Name" value="Yahoo! Distribution of Hadoop"/>
   <property name="name" value="hadoop"/>
-<<<<<<< HEAD
-  <property name="version" value="0.20.0.2967040007"/>
-=======
-  <property name="version" value="0.20.2-dev"/>
->>>>>>> f2868fbc
+  <property name="version" value="0.20.1.300629000"/>
   <property name="final.name" value="${name}-${version}"/>
   <property name="year" value="2009"/>
 
