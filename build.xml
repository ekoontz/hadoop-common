--- conflicted
+++ resolved
@@ -854,16 +854,8 @@
   <!-- ================================================================== -->
   <!-- Run unit tests                                                     --> 
   <!-- ================================================================== -->
-<<<<<<< HEAD
-  <target name="test-core" depends="jar-test" description="Run core unit tests">
-    <macro-test-runner classpath="${test.classpath.id}"
-                       test.dir="${test.build.dir}"
-                       fileset.dir="${test.src.dir}"
-                       >
-    </macro-test-runner>
-  </target>   
-
   <macrodef name="macro-test-runner">
+    <attribute name="test.file" />
     <attribute name="classpath" />
     <attribute name="test.dir" />
     <attribute name="fileset.dir" />
@@ -871,6 +863,7 @@
     <attribute name="hadoop.conf.dir" default="" />
     <attribute name="hadoop.conf.dir.deployed" default="" />
     <sequential>
+      <delete file="${test.build.dir}/testsfailed"/>
       <delete dir="@{test.dir}/data" />
       <mkdir dir="@{test.dir}/data" />
       <delete dir="@{test.dir}/logs" />
@@ -928,8 +921,11 @@
         <formatter type="${test.junit.output.format}" />
         <batchtest todir="@{test.dir}" if="tests.notestcase">
           <fileset dir="@{fileset.dir}"
-                   includes="**/${test.include}.java"
-                   excludes="**/${test.exclude}.java aop/** system/**" />
+                   excludes="**/${test.exclude}.java aop/** system/**">
+            <patternset>
+              <includesfile name="@{test.file}"/>
+            </patternset>
+          </fileset>
         </batchtest>
         <batchtest todir="${test.build.dir}" if="tests.notestcase.fi">
           <fileset dir="${test.src.dir}/aop"
@@ -953,95 +949,25 @@
     </sequential>
   </macrodef>
 
-=======
-  
-  <!-- Define a macro that will be used for fast and all test runs -->
-  <macrodef name="macro-test-runner">
-    <attribute name="test.file" />
-    <sequential>
-      <delete file="${test.build.dir}/testsfailed"/>
-      <delete dir="${test.build.data}"/>
-      <mkdir dir="${test.build.data}"/>
-      <delete dir="${test.log.dir}"/>
-      <mkdir dir="${test.log.dir}"/>
-      <copy file="${test.src.dir}/hadoop-policy.xml" 
-        todir="${test.build.extraconf}" />
-      <copy file="${test.src.dir}/fi-site.xml"
-        todir="${test.build.extraconf}" />
-      <junit showoutput="${test.output}"
-        printsummary="${test.junit.printsummary}"
-        haltonfailure="${test.junit.haltonfailure}"
-        fork="yes"
-        forkmode="${test.junit.fork.mode}"
-        maxmemory="${test.junit.maxmemory}"
-        dir="${basedir}" timeout="${test.timeout}"
-        errorProperty="tests.failed" failureProperty="tests.failed">
-        <sysproperty key="test.build.data" value="${test.build.data}"/>
-        <sysproperty key="test.tools.input.dir" value="${test.tools.input.dir}"/>
-        <sysproperty key="test.cache.data" value="${test.cache.data}"/>     
-        <sysproperty key="test.debug.data" value="${test.debug.data}"/>
-        <sysproperty key="hadoop.log.dir" value="${test.log.dir}"/>
-        <sysproperty key="test.src.dir" value="${test.src.dir}"/>
-        <sysproperty key="taskcontroller-path" value="${taskcontroller-path}"/>
-        <sysproperty key="taskcontroller-ugi" value="${taskcontroller-ugi}"/>
-        <sysproperty key="test.build.extraconf" value="${test.build.extraconf}" />
-        <sysproperty key="hadoop.policy.file" value="hadoop-policy.xml"/>
-        <sysproperty key="java.library.path"
-          value="${build.native}/lib:${lib.dir}/native/${build.platform}"/>
-        <sysproperty key="install.c++.examples" value="${install.c++.examples}"/>
-        <!-- set io.compression.codec.lzo.class in the child jvm only if it is set -->
-        <syspropertyset dynamic="no">
-          <propertyref name="io.compression.codec.lzo.class"/>
-        </syspropertyset>
-        <!-- set compile.c++ in the child jvm only if it is set -->
-        <syspropertyset dynamic="no">
-          <propertyref name="compile.c++"/>
-        </syspropertyset>
-        <classpath refid="${test.classpath.id}"/>
-        <syspropertyset id="FaultProbabilityProperties">
-          <propertyref regex="fi.*"/>
-        </syspropertyset>
-        <formatter type="${test.junit.output.format}" />
-        <batchtest todir="${test.build.dir}" if="tests.notestcase">
-          <fileset dir="${test.src.dir}" 
-            excludes="**/${test.exclude}.java aop/**">
-            <patternset>
-              <includesfile name="@{test.file}"/>
-            </patternset>
-          </fileset>
-        </batchtest>
-        <batchtest todir="${test.build.dir}" if="tests.notestcase.fi">
-          <fileset dir="${test.src.dir}/aop"
-            includes="**/${test.include}.java"
-            excludes="**/${test.exclude}.java" />
-        </batchtest>
-        <batchtest todir="${test.build.dir}" if="tests.testcase">
-          <fileset dir="${test.src.dir}"
-            includes="**/${testcase}.java" excludes="aop/**"/>
-        </batchtest>
-        <batchtest todir="${test.build.dir}" if="tests.testcase.fi">
-          <fileset dir="${test.src.dir}/aop" includes="**/${testcase}.java"/>
-        </batchtest>
-        <!--The following batch is for very special occasions only when
-         a non-FI tests are needed to be executed against FI-environment -->
-        <batchtest todir="${test.build.dir}" if="tests.testcaseonly">
-          <fileset dir="${test.src.dir}" includes="**/${testcase}.java"/>
-        </batchtest>
-      </junit>
-      <antcall target="checkfailure"/>
-    </sequential>
-  </macrodef>
-
-  <target name="test-core" depends="jar-test" description="Run core unit tests"> 
-    <macro-test-runner test.file="${test.all.tests.file}" />
-  </target>
-         
+  <target name="test-core" depends="jar-test" description="Run core unit tests">
+    <macro-test-runner test.file="${test.all.tests.file}"
+                       classpath="${test.classpath.id}"
+                       test.dir="${test.build.dir}"
+                       fileset.dir="${test.src.dir}"
+                       >
+    </macro-test-runner>
+  </target>   
+
   <target name="test-commit" depends="jar-test" 
-   description="Run approx 10-minute set of unit tests prior to commiting">
-    <macro-test-runner test.file="${test.commit.tests.file}" />
-  </target>
-  
->>>>>>> dc2b3abe
+    description="Run approx 10-minute set of unit tests prior to commiting">
+    <macro-test-runner test.file="${test.commit.tests.file}"
+                       classpath="${test.classpath.id}"
+                       test.dir="${test.build.dir}"
+                       fileset.dir="${test.src.dir}"
+                       >
+    </macro-test-runner>
+  </target>
+
   <target name="checkfailure" if="tests.failed">
     <touch file="${test.build.dir}/testsfailed"/>
     <fail unless="continueOnFailure">Tests failed!</fail>
@@ -1587,11 +1513,7 @@
   <!-- ================================================================== -->
   <!-- Clean.  Delete the build files, and their directories              -->
   <!-- ================================================================== -->
-<<<<<<< HEAD
   <target name="clean" depends="clean-contrib, clean-sign, clean-fi" description="Clean.  Delete the build files, and their directories">
-=======
-  <target name="clean" depends="clean-contrib, clean-sign" description="Clean.  Delete the build files, and their directories">
->>>>>>> dc2b3abe
     <delete dir="${build.dir}"/>
     <delete dir="${docs.src}/build"/>
     <delete dir="${src.docs.cn}/build"/>
